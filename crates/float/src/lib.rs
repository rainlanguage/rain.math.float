#[cfg(test)]
use alloy::primitives::aliases::I224;
use alloy::primitives::{Address, Bytes, FixedBytes};
use alloy::sol_types::{SolError, SolInterface};
use alloy::{sol, sol_types::SolCall};
use revm::context::result::{EVMError, ExecutionResult, HaltReason, Output, SuccessReason};
use revm::context::{BlockEnv, CfgEnv, Evm, TxEnv};
use revm::database::InMemoryDB;
use revm::handler::EthPrecompiles;
use revm::handler::instructions::EthInstructions;
use revm::interpreter::interpreter::EthInterpreter;
use revm::primitives::{address, fixed_bytes};
use revm::{Context, MainBuilder, MainContext, SystemCallEvm};
use std::cell::RefCell;
use std::ops::{Add, Div, Mul, Neg, Sub};
use std::thread::AccessError;
use thiserror::Error;

sol!(
    #![sol(all_derives)]
    DecimalFloat,
    "../../out/DecimalFloat.sol/DecimalFloat.json"
);

type EvmContext = Context<BlockEnv, TxEnv, CfgEnv, InMemoryDB>;
type LocalEvm = Evm<EvmContext, (), EthInstructions<EthInterpreter, EvmContext>, EthPrecompiles>;

thread_local! {
    static LOCAL_EVM: RefCell<LocalEvm> = {
        let mut db = InMemoryDB::default();
        let bytecode = revm::state::Bytecode::new_legacy(DecimalFloat::DEPLOYED_BYTECODE.clone());
        let account_info = revm::state::AccountInfo::default().with_code(bytecode);
        db.insert_account_info(FLOAT_ADDRESS, account_info);

        let evm = Context::mainnet().with_db(db).build_mainnet();
        RefCell::new(evm)
    };
}

use DecimalFloat::DecimalFloatErrors;

/// Fixed address where the DecimalFloat contract is deployed in the in-memory EVM.
/// This arbitrary address is used consistently across all Calculator instances.
const FLOAT_ADDRESS: Address = address!("00000000000000000000000000000000000f10a2");

#[derive(Debug, Error)]
pub enum FloatError {
    #[error("EVM error: {0}")]
    Evm(#[from] EVMError<std::convert::Infallible>),
    #[error("Float execution reverted with output: {0}")]
    Revert(Bytes),
    #[error("Float execution halted with reason: {0:?}")]
    Halt(HaltReason),
    #[error("Execution ended for non-return reason. Reason: {0:?}. Output: {1:?}")]
    UnexpectedSuccess(SuccessReason, Output),
    #[error(transparent)]
    AlloySolTypes(#[from] alloy::sol_types::Error),
    #[error("Decimal Float error: {0:?}")]
    DecimalFloat(DecimalFloatErrors),
    #[error("Decimal Float error selector: {0:?}")]
    DecimalFloatSelector(Result<DecimalFloatErrorSelector, FixedBytes<4>>),
    #[error(transparent)]
    Access(#[from] AccessError),
}

#[derive(Debug)]
pub enum DecimalFloatErrorSelector {
    CoefficientOverflow,
    ExponentOverflow,
    Log10Negative,
    Log10Zero,
    LossyConversionFromFloat,
    NegativeFixedDecimalConversion,
    WithTargetExponentOverflow,
}

impl TryFrom<FixedBytes<4>> for DecimalFloatErrorSelector {
    type Error = FixedBytes<4>;

    fn try_from(error_selector: FixedBytes<4>) -> Result<Self, Self::Error> {
        let FixedBytes(bytes) = error_selector;
        match bytes {
            <DecimalFloat::CoefficientOverflow as SolError>::SELECTOR => {
                Ok(Self::CoefficientOverflow)
            }
            <DecimalFloat::ExponentOverflow as SolError>::SELECTOR => Ok(Self::ExponentOverflow),
            <DecimalFloat::Log10Negative as SolError>::SELECTOR => Ok(Self::Log10Negative),
            <DecimalFloat::Log10Zero as SolError>::SELECTOR => Ok(Self::Log10Zero),
            <DecimalFloat::LossyConversionFromFloat as SolError>::SELECTOR => {
                Ok(Self::LossyConversionFromFloat)
            }
            <DecimalFloat::NegativeFixedDecimalConversion as SolError>::SELECTOR => {
                Ok(Self::NegativeFixedDecimalConversion)
            }
            <DecimalFloat::WithTargetExponentOverflow as SolError>::SELECTOR => {
                Ok(Self::WithTargetExponentOverflow)
            }
            _ => Err(error_selector),
        }
    }
}

fn execute_call<F, T>(calldata: Bytes, process_output: F) -> Result<T, FloatError>
where
    F: FnOnce(Bytes) -> Result<T, FloatError>,
{
    let result = LOCAL_EVM.try_with(|evm| {
        let evm = &mut *evm.borrow_mut();
        let result_and_state = evm.transact_system_call_finalize(FLOAT_ADDRESS, calldata)?;

        Ok::<_, FloatError>(result_and_state.result)
    })??;

    match result {
        ExecutionResult::Success {
            reason: SuccessReason::Return,
            output: Output::Call(output),
            ..
        } => process_output(output),
        ExecutionResult::Success { reason, output, .. } => {
            Err(FloatError::UnexpectedSuccess(reason, output))
        }
        ExecutionResult::Revert { output, .. } => {
            if let Ok(error) = DecimalFloat::DecimalFloatErrors::abi_decode(output.as_ref()) {
                return Err(FloatError::DecimalFloat(error));
            }

            Err(FloatError::Revert(output))
        }
        ExecutionResult::Halt { reason, .. } => Err(FloatError::Halt(reason)),
    }
}

#[derive(Debug, Copy, Clone, PartialEq)]
pub struct Float(FixedBytes<32>);

impl Float {
    #[cfg(test)]
    fn pack_lossless(coefficient: I224, exponent: i32) -> Result<Self, FloatError> {
        let calldata = DecimalFloat::packLosslessCall {
            coefficient,
            exponent,
        }
        .abi_encode();

        execute_call(Bytes::from(calldata), |output| {
            let decoded = DecimalFloat::packLosslessCall::abi_decode_returns(output.as_ref())?;
            Ok(Float(decoded))
        })
    }

    #[cfg(test)]
    fn unpack(self) -> Result<(I224, i32), FloatError> {
        let Float(float) = self;
        let calldata = DecimalFloat::unpackCall { float }.abi_encode();

        execute_call(Bytes::from(calldata), |output| {
            let DecimalFloat::unpackReturn {
                _0: coefficient,
                _1: exponent,
            } = DecimalFloat::unpackCall::abi_decode_returns(output.as_ref())?;

            Ok((coefficient, exponent))
        })
    }

    #[cfg(test)]
    fn show_unpacked(self) -> Result<String, FloatError> {
        let (coefficient, exponent) = self.unpack()?;
        Ok(format!("{coefficient}e{exponent}"))
    }

    pub fn parse(str: String) -> Result<Self, FloatError> {
        let calldata = DecimalFloat::parseCall { str }.abi_encode();

        execute_call(Bytes::from(calldata), |output| {
            let DecimalFloat::parseReturn {
                _0: error_selector,
                _1: parsed_float,
            } = DecimalFloat::parseCall::abi_decode_returns(output.as_ref())?;

            if error_selector != fixed_bytes!("00000000") {
                let selector = DecimalFloatErrorSelector::try_from(error_selector);
                return Err(FloatError::DecimalFloatSelector(selector));
            }

            Ok(Float(parsed_float))
        })
    }

    // NOTE: LibFormatDecimalFloat.toDecimalString currently uses 18 decimal places
    pub fn format(self) -> Result<String, FloatError> {
        let Float(a) = self;
        let calldata = DecimalFloat::formatCall { a }.abi_encode();

        execute_call(Bytes::from(calldata), |output| {
            let decoded = DecimalFloat::formatCall::abi_decode_returns(output.as_ref())?;
            Ok(decoded)
        })
    }

    pub fn lt(self, b: Self) -> Result<bool, FloatError> {
        let Float(a) = self;
        let Float(b) = b;
        let calldata = DecimalFloat::ltCall { a, b }.abi_encode();

        execute_call(Bytes::from(calldata), |output| {
            let decoded = DecimalFloat::ltCall::abi_decode_returns(output.as_ref())?;
            Ok(decoded)
        })
    }

    pub fn eq(self, b: Self) -> Result<bool, FloatError> {
        let Float(a) = self;
        let Float(b) = b;
        let calldata = DecimalFloat::eqCall { a, b }.abi_encode();

        execute_call(Bytes::from(calldata), |output| {
            let decoded = DecimalFloat::eqCall::abi_decode_returns(output.as_ref())?;
            Ok(decoded)
        })
    }

    pub fn gt(self, b: Self) -> Result<bool, FloatError> {
        let Float(a) = self;
        let Float(b) = b;
        let calldata = DecimalFloat::gtCall { a, b }.abi_encode();

        execute_call(Bytes::from(calldata), |output| {
            let decoded = DecimalFloat::gtCall::abi_decode_returns(output.as_ref())?;
            Ok(decoded)
        })
    }

<<<<<<< HEAD
    pub fn minus(self) -> Result<Self, FloatError> {
        let Float(a) = self;
        let calldata = DecimalFloat::minusCall { a }.abi_encode();

        execute_call(Bytes::from(calldata), |output| {
            let decoded = DecimalFloat::minusCall::abi_decode_returns(output.as_ref())?;
            Ok(Float(decoded))
        })
    }

=======
>>>>>>> d3cfae3b
    pub fn inv(self) -> Result<Self, FloatError> {
        let Float(a) = self;
        let calldata = DecimalFloat::invCall { a }.abi_encode();

        execute_call(Bytes::from(calldata), |output| {
            let decoded = DecimalFloat::invCall::abi_decode_returns(output.as_ref())?;
            Ok(Float(decoded))
        })
    }

    pub fn abs(self) -> Result<Float, FloatError> {
        let Float(a) = self;
        let calldata = DecimalFloat::absCall { a }.abi_encode();

        execute_call(Bytes::from(calldata), |output| {
            let decoded = DecimalFloat::absCall::abi_decode_returns(output.as_ref())?;
            Ok(Float(decoded))
        })
    }
}

impl Add for Float {
    type Output = Result<Self, FloatError>;

    fn add(self, b: Self) -> Self::Output {
        let Float(a) = self;
        let Float(b) = b;
        let calldata = DecimalFloat::addCall { a, b }.abi_encode();

        execute_call(Bytes::from(calldata), |output| {
            let decoded = DecimalFloat::addCall::abi_decode_returns(output.as_ref())?;
            Ok(Float(decoded))
        })
    }
}

impl Sub for Float {
    type Output = Result<Self, FloatError>;

    fn sub(self, b: Self) -> Self::Output {
        let Float(a) = self;
        let Float(b) = b;
        let calldata = DecimalFloat::subCall { a, b }.abi_encode();

        execute_call(Bytes::from(calldata), |output| {
            let decoded = DecimalFloat::subCall::abi_decode_returns(output.as_ref())?;
            Ok(Float(decoded))
        })
    }
}

impl Mul for Float {
    type Output = Result<Self, FloatError>;

    fn mul(self, b: Self) -> Self::Output {
        let Float(a) = self;
        let Float(b) = b;
        let calldata = DecimalFloat::mulCall { a, b }.abi_encode();

        execute_call(Bytes::from(calldata), |output| {
            let decoded = DecimalFloat::mulCall::abi_decode_returns(output.as_ref())?;
            Ok(Float(decoded))
        })
    }
}

impl Div for Float {
    type Output = Result<Self, FloatError>;

    fn div(self, b: Self) -> Self::Output {
        let Float(a) = self;
        let Float(b) = b;
        let calldata = DecimalFloat::divCall { a, b }.abi_encode();

        execute_call(Bytes::from(calldata), |output| {
            let decoded = DecimalFloat::divCall::abi_decode_returns(output.as_ref())?;
            Ok(Float(decoded))
        })
    }
}

<<<<<<< HEAD
impl Float {
    pub fn frac(self) -> Result<Float, FloatError> {
        let Float(a) = self;
        let calldata = DecimalFloat::fracCall { a }.abi_encode();

        execute_call(Bytes::from(calldata), |output| {
            let decoded = DecimalFloat::fracCall::abi_decode_returns(output.as_ref())?;
            Ok(Float(decoded))
        })
    }

    pub fn floor(self) -> Result<Float, FloatError> {
        let Float(a) = self;
        let calldata = DecimalFloat::floorCall { a }.abi_encode();

        execute_call(Bytes::from(calldata), |output| {
            let decoded = DecimalFloat::floorCall::abi_decode_returns(output.as_ref())?;
=======
impl Neg for Float {
    type Output = Result<Self, FloatError>;

    fn neg(self) -> Self::Output {
        let Float(a) = self;
        let calldata = DecimalFloat::minusCall { a }.abi_encode();

        execute_call(Bytes::from(calldata), |output| {
            let decoded = DecimalFloat::minusCall::abi_decode_returns(output.as_ref())?;
>>>>>>> d3cfae3b
            Ok(Float(decoded))
        })
    }
}

#[cfg(test)]
mod tests {
    use super::*;
    use core::str::FromStr;
    use proptest::prelude::*;

    prop_compose! {
        fn arb_float()(
            coefficient in any::<I224>(),
            exponent in any::<i32>(),
        ) -> Float {
            Float::pack_lossless(coefficient, exponent).unwrap()
        }
    }

    prop_compose! {
        fn reasonable_float()(
            int_part in -10i128.pow(18)..10i128.pow(18),
            decimal_part in 0u128..10u128.pow(18u32)
        ) -> Float {
            let num_str = if decimal_part == 0 {
                format!("{int_part}")
            } else {
                format!("{int_part}.{decimal_part}")
            };

            Float::parse(num_str).unwrap()
        }
    }

    #[test]
    fn test_parse_and_format() {
        let float = Float::parse("1.1341234234625468391".to_string()).unwrap();
        let err = float.format().unwrap_err();

        assert!(matches!(
            err,
            FloatError::DecimalFloat(DecimalFloatErrors::LossyConversionFromFloat(_))
        ));
    }

    #[test]
    fn test_parse_empty_string_error() {
        let err = Float::parse("".to_string()).unwrap_err();
        // We don't know the exact selector here, just ensure the error path is hit.
        assert!(matches!(err, FloatError::DecimalFloatSelector(_)));
    }

    #[test]
    fn test_parse_exponent_overflow_error() {
        // Extremely large exponent expected to overflow (exponent >> i32::MAX).
        let err = Float::parse("1e3000000000".to_string()).unwrap_err();
        assert!(matches!(
            err,
            FloatError::DecimalFloat(DecimalFloatErrors::ExponentOverflow(_))
        ));
    }

    #[test]
    fn test_parse_edge_cases() {
        let err = Float::parse("1.2.3".to_string()).unwrap_err();
        assert!(matches!(
            err,
            FloatError::DecimalFloatSelector(Err(selector))
            if selector == fixed_bytes!("ad384e87")
        ));

        let err = Float::parse("abc".to_string()).unwrap_err();
        assert!(matches!(
            err,
            FloatError::DecimalFloatSelector(Err(selector))
            if selector == fixed_bytes!("34bd2069")
        ));
    }

    proptest! {
        #[test]
        fn test_parse_format(float in reasonable_float()) {
            let formatted = float.format().unwrap();
            let parsed = Float::parse(formatted.clone()).unwrap();
            prop_assert_eq!(float.0, parsed.0);
        }
    }

    #[test]
    fn test_add_exponent_overflow_error() {
        let max_coeff_str = "13479973333575319897333507543509815336818572211270286240551805124607";
        let large_coeff_i224 = I224::from_str(max_coeff_str).unwrap();
        let exponent_max = i32::MAX;

        let a = Float::pack_lossless(large_coeff_i224, exponent_max).unwrap();

        let err = (a + a).unwrap_err();

        assert!(matches!(
            err,
            FloatError::DecimalFloat(DecimalFloatErrors::ExponentOverflow(_))
        ));
    }

    #[test]
    fn test_sub_exponent_overflow_error() {
        let max_coeff_str = "13479973333575319897333507543509815336818572211270286240551805124607";
        let large_coeff_i224 = I224::from_str(max_coeff_str).unwrap();
        let exponent_max = i32::MAX;

        let a = Float::pack_lossless(large_coeff_i224, exponent_max).unwrap();
        let b = Float::pack_lossless(-large_coeff_i224, exponent_max).unwrap();

        let err = (b - a).unwrap_err();

        assert!(matches!(
            err,
            FloatError::DecimalFloat(DecimalFloatErrors::ExponentOverflow(_))
        ));
    }

    proptest! {
        #[test]
        fn test_add(a in reasonable_float(), b in reasonable_float()) {
            (a + b).unwrap();
        }
    }

    proptest! {
        #[test]
        fn test_sub(a in reasonable_float(), b in reasonable_float()) {
            (a - b).unwrap();
        }
    }

    proptest! {
        #[test]
        fn test_add_sub(a in reasonable_float(), b in reasonable_float()) {
            let sum = (a + b).unwrap();
            let diff = (sum - b).unwrap();
            prop_assert_eq!(
                a.format().unwrap(),
                diff.format().unwrap(),
                "a: {}, b: {}",
                a.format().unwrap(),
                b.format().unwrap(),
            );
        }
    }

    #[test]
    fn test_lt_eq_gt() {
        let negone = Float::parse("-1".to_string()).unwrap();
        let zero = Float::parse("0".to_string()).unwrap();
        let three = Float::parse("3".to_string()).unwrap();

        assert!(negone.lt(zero).unwrap());
        assert!(!negone.eq(zero).unwrap());
        assert!(!negone.gt(zero).unwrap());

        assert!(!three.lt(zero).unwrap());
        assert!(!three.eq(zero).unwrap());
        assert!(three.gt(zero).unwrap());

        assert!(zero.lt(three).unwrap());
        assert!(!zero.eq(three).unwrap());
        assert!(!zero.gt(three).unwrap());
    }

    proptest! {
        #[test]
        fn test_lt_eq_gt_with_add(a in reasonable_float()) {
            let b = a;
            let eq = a.eq(b).unwrap();
            prop_assert!(eq);

            let one = Float::parse("1".to_string()).unwrap();

            let a = (a - one).unwrap();
            let lt = a.lt(b).unwrap();
            prop_assert!(lt);

            let a = (a + one).unwrap();
            let eq = a.eq(b).unwrap();
            prop_assert!(eq);

            let a = (a + one).unwrap();
            let gt = a.gt(b).unwrap();
            prop_assert!(gt);
        }

        #[test]
        fn test_exactly_one_lt_eq_gt(a in arb_float(), b in arb_float()) {
            let eq = a.eq(b).unwrap();
            let lt = a.lt(b).unwrap();
            let gt = a.gt(b).unwrap();

            let a_str = a.show_unpacked().unwrap();
            let b_str = b.show_unpacked().unwrap();

            prop_assert!(lt || eq || gt, "a: {a_str}, b: {b_str}");
            prop_assert!(!(lt && eq), "both less than and equal: a: {a_str}, b: {b_str}");
            prop_assert!(!(eq && gt), "both equal and greater than: a: {a_str}, b: {b_str}");
            prop_assert!(!(lt && gt), "both less than and greater than: a: {a_str}, b: {b_str}");
        }
    }

    #[test]
    fn test_abs() {
        let float = Float::parse("-3613.1324123".to_string()).unwrap();
        let abs = float.abs().unwrap();
        let formatted = abs.format().unwrap();
        assert_eq!(formatted, "3613.1324123");

        let float = Float::parse("3613.1324123".to_string()).unwrap();
        let abs = float.abs().unwrap();
        let formatted = abs.format().unwrap();
        assert_eq!(formatted, "3613.1324123");

        let float = Float::parse("0".to_string()).unwrap();
        let abs = float.abs().unwrap();
        let formatted = abs.format().unwrap();
        assert_eq!(formatted, "0");
    }

    proptest! {
        #[test]
        fn test_mul(a in reasonable_float(), b in reasonable_float()) {
            (a * b).unwrap();
        }
    }

    #[test]
    fn test_minus_format() {
        let float = Float::parse("-123.1234234625468391".to_string()).unwrap();
<<<<<<< HEAD
        let negated = float.minus().unwrap();
=======
        let negated = float.neg().unwrap();
>>>>>>> d3cfae3b
        let formatted = negated.format().unwrap();
        assert_eq!(formatted, "123.1234234625468391");

        let float = Float::parse(formatted).unwrap();
<<<<<<< HEAD
        let negated = float.minus().unwrap();
=======
        let negated = float.neg().unwrap();
>>>>>>> d3cfae3b
        let formatted = negated.format().unwrap();
        assert_eq!(formatted, "-123.1234234625468391");

        let float = Float::parse("0".to_string()).unwrap();
<<<<<<< HEAD
        let negated = float.minus().unwrap();
=======
        let negated = float.neg().unwrap();
>>>>>>> d3cfae3b
        let formatted = negated.format().unwrap();
        assert_eq!(formatted, "0");
    }

    proptest! {
        #[test]
        fn test_minus_minus(float in arb_float()) {
<<<<<<< HEAD
            let negated = float.minus().unwrap();
            let renegated = negated.minus().unwrap();
=======
            let negated = float.neg().unwrap();
            let renegated = negated.neg().unwrap();
>>>>>>> d3cfae3b
            prop_assert!(float.eq(renegated).unwrap());
        }
    }

    proptest! {
        #[test]
        fn test_inv_prod(float in reasonable_float()) {
<<<<<<< HEAD
=======
            let zero = Float::parse("0".to_string()).unwrap();
            prop_assume!(!float.eq(zero).unwrap());

>>>>>>> d3cfae3b
            let inv = float.inv().unwrap();
            let product = (float * inv).unwrap();
            let one = Float::parse("1".to_string()).unwrap();

            // Allow for minor rounding errors introduced by the lossy
            // `inv` implementation. We consider the property to
            // hold if the product is within `±1e-37` of 1.

            let eps = Float::parse("1e-37".to_string()).unwrap();
            let one_plus_eps = (one + eps).unwrap();
            let one_minus_eps = (one - eps).unwrap();

            let within_upper = !product.gt(one_plus_eps).unwrap();
            let within_lower = !product.lt(one_minus_eps).unwrap();

            prop_assert!(
                within_upper && within_lower,
                "float: {}, inv: {}, product: {} (not within ±ε)",
                float.show_unpacked().unwrap(),
                inv.show_unpacked().unwrap(),
                product.show_unpacked().unwrap(),
            );
        }
    }

    proptest! {
        #[test]
        fn test_abs_no_minus_sign(float in reasonable_float()) {
            let abs = float.abs().unwrap();
            let formatted = abs.format().unwrap();
            prop_assert!(!formatted.starts_with("-"));
        }

        #[test]
        fn test_abs_abs(float in arb_float()) {
            let abs = float.abs().unwrap();
            let abs_abs = abs.abs().unwrap();
            prop_assert!(abs.eq(abs_abs).unwrap());
        }
    }

    proptest! {
        #[test]
        fn test_div(a in reasonable_float(), b in reasonable_float()) {
            let zero = Float::parse("0".to_string()).unwrap();
            prop_assume!(!b.eq(zero).unwrap());

            (a / b).unwrap();
        }
    }

    prop_compose! {
        fn small_int_float()(int_part in -1_000_000_000_000i128..1_000_000_000_000i128) -> Float {
            Float::parse(int_part.to_string()).unwrap()
        }
    }

    proptest! {
        #[test]
        fn test_mul_div_int(a in small_int_float(), b in small_int_float()) {
            let zero = Float::parse("0".to_string()).unwrap();
            prop_assume!(!b.eq(zero).unwrap());

            let product = (a * b).unwrap();
            let quotient = (product / b).unwrap();

            prop_assert!(
                a.eq(quotient).unwrap(),
                "a: {}, quotient: {}, b: {}",
                a.show_unpacked().unwrap(),
                quotient.show_unpacked().unwrap(),
                b.show_unpacked().unwrap()
            );
        }
    }

    #[test]
    fn test_mul_div_manual() {
        let two = Float::parse("2".to_string()).unwrap();
        let three = Float::parse("3".to_string()).unwrap();
        let six = Float::parse("6".to_string()).unwrap();

        assert!(two.eq((six / three).unwrap()).unwrap());
        assert!(six.eq((two * three).unwrap()).unwrap());
    }

    #[test]
    fn test_divide_by_zero_error() {
        let one = Float::parse("1".to_string()).unwrap();
        let zero = Float::parse("0".to_string()).unwrap();
        let err = (one / zero).unwrap_err();

        assert!(matches!(err, FloatError::Revert(_)));
    }

    #[test]
    fn test_mul_exponent_overflow_error() {
        let near_max_exp = Float::parse("1e2147483646".to_string()).unwrap();
        let one_e_two = Float::parse("1e2".to_string()).unwrap();

        let err = (near_max_exp * one_e_two).unwrap_err();
        assert!(matches!(
            err,
            FloatError::DecimalFloat(DecimalFloatErrors::ExponentOverflow(_))
        ));
    }

    #[test]
    fn test_div_exponent_overflow_error() {
        let near_max_exp = Float::parse("1e2147483646".to_string()).unwrap();
        let one_e_neg_hundred = Float::parse("1e-100".to_string()).unwrap();

        let err = (near_max_exp / one_e_neg_hundred).unwrap_err();
        assert!(matches!(
            err,
            FloatError::DecimalFloat(DecimalFloatErrors::ExponentOverflow(_))
        ));
    }

    #[test]
    fn test_mul_exponent_underflow_error() {
        let near_min_exp = Float::parse("1e-2147483646".to_string()).unwrap();
        let one_e_neg_three = Float::parse("1e-3".to_string()).unwrap();

        let err = (near_min_exp * one_e_neg_three).unwrap_err();
        assert!(matches!(
            err,
            FloatError::DecimalFloat(DecimalFloatErrors::ExponentOverflow(_))
        ));
    }

    #[test]
    fn test_frac_and_floor_integers() {
        let int_float = Float::parse("12345".to_string()).unwrap();
        let floor = int_float.floor().unwrap();
        let frac = int_float.frac().unwrap();
        let zero = Float::parse("0".to_string()).unwrap();

        assert!(int_float.eq(floor).unwrap());
        assert!(frac.eq(zero).unwrap());

        let int_float = Float::parse("-98765".to_string()).unwrap();
        let floor = int_float.floor().unwrap();
        let frac = int_float.frac().unwrap();
        let zero = Float::parse("0".to_string()).unwrap();

        assert!(int_float.eq(floor).unwrap());
        assert!(frac.eq(zero).unwrap());

        let recombined = (floor + frac).unwrap();
        assert!(int_float.eq(recombined).unwrap());
    }

    #[test]
    fn test_frac_and_floor_floats() {
        let float = Float::parse("12345.6789".to_string()).unwrap();
        let floor = float.floor().unwrap();
        let frac = float.frac().unwrap();

        let expected_floor = Float::parse("12345".to_string()).unwrap();
        let expected_frac = Float::parse("0.6789".to_string()).unwrap();

        assert!(floor.eq(expected_floor).unwrap());
        assert!(frac.eq(expected_frac).unwrap());
    }

    proptest! {
        #[test]
        fn test_frac_floor_properties(float in arb_float()) {
            let floor = float.floor().unwrap();
            let frac = float.frac().unwrap();

            let zero = Float::parse("0".to_string()).unwrap();

            prop_assert!(
                floor.frac().unwrap().eq(zero).unwrap(),
                "floor.frac() is not zero: {}",
                floor.show_unpacked().unwrap()
            );

            prop_assert!(
                frac.floor().unwrap().eq(zero).unwrap(),
                "frac.floor() is not zero: {}",
                frac.show_unpacked().unwrap()
            );

            let recombined = (floor + frac).unwrap();
            prop_assert!(
                float.eq(recombined).unwrap(),
                "original: {}, floor: {}, frac: {}, recombined: {}",
                float.show_unpacked().unwrap(),
                floor.show_unpacked().unwrap(),
                frac.show_unpacked().unwrap(),
                recombined.show_unpacked().unwrap()
            );

            let one = Float::parse("1".to_string()).unwrap();
            let neg_one = one.minus().unwrap();
            prop_assert!(
                frac.lt(one).unwrap(),
                "frac not < 1: {}",
                frac.show_unpacked().unwrap()
            );
            prop_assert!(
                frac.gt(neg_one).unwrap(),
                "frac not > -1: {}",
                frac.show_unpacked().unwrap()
            );
        }
    }
}<|MERGE_RESOLUTION|>--- conflicted
+++ resolved
@@ -232,7 +232,6 @@
         })
     }
 
-<<<<<<< HEAD
     pub fn minus(self) -> Result<Self, FloatError> {
         let Float(a) = self;
         let calldata = DecimalFloat::minusCall { a }.abi_encode();
@@ -243,8 +242,6 @@
         })
     }
 
-=======
->>>>>>> d3cfae3b
     pub fn inv(self) -> Result<Self, FloatError> {
         let Float(a) = self;
         let calldata = DecimalFloat::invCall { a }.abi_encode();
@@ -326,7 +323,6 @@
     }
 }
 
-<<<<<<< HEAD
 impl Float {
     pub fn frac(self) -> Result<Float, FloatError> {
         let Float(a) = self;
@@ -344,7 +340,11 @@
 
         execute_call(Bytes::from(calldata), |output| {
             let decoded = DecimalFloat::floorCall::abi_decode_returns(output.as_ref())?;
-=======
+            Ok(Float(decoded))
+        })
+    }
+}
+
 impl Neg for Float {
     type Output = Result<Self, FloatError>;
 
@@ -354,7 +354,6 @@
 
         execute_call(Bytes::from(calldata), |output| {
             let decoded = DecimalFloat::minusCall::abi_decode_returns(output.as_ref())?;
->>>>>>> d3cfae3b
             Ok(Float(decoded))
         })
     }
@@ -591,29 +590,17 @@
     #[test]
     fn test_minus_format() {
         let float = Float::parse("-123.1234234625468391".to_string()).unwrap();
-<<<<<<< HEAD
-        let negated = float.minus().unwrap();
-=======
         let negated = float.neg().unwrap();
->>>>>>> d3cfae3b
         let formatted = negated.format().unwrap();
         assert_eq!(formatted, "123.1234234625468391");
 
         let float = Float::parse(formatted).unwrap();
-<<<<<<< HEAD
-        let negated = float.minus().unwrap();
-=======
         let negated = float.neg().unwrap();
->>>>>>> d3cfae3b
         let formatted = negated.format().unwrap();
         assert_eq!(formatted, "-123.1234234625468391");
 
         let float = Float::parse("0".to_string()).unwrap();
-<<<<<<< HEAD
-        let negated = float.minus().unwrap();
-=======
         let negated = float.neg().unwrap();
->>>>>>> d3cfae3b
         let formatted = negated.format().unwrap();
         assert_eq!(formatted, "0");
     }
@@ -621,13 +608,8 @@
     proptest! {
         #[test]
         fn test_minus_minus(float in arb_float()) {
-<<<<<<< HEAD
-            let negated = float.minus().unwrap();
-            let renegated = negated.minus().unwrap();
-=======
             let negated = float.neg().unwrap();
             let renegated = negated.neg().unwrap();
->>>>>>> d3cfae3b
             prop_assert!(float.eq(renegated).unwrap());
         }
     }
@@ -635,12 +617,9 @@
     proptest! {
         #[test]
         fn test_inv_prod(float in reasonable_float()) {
-<<<<<<< HEAD
-=======
             let zero = Float::parse("0".to_string()).unwrap();
             prop_assume!(!float.eq(zero).unwrap());
 
->>>>>>> d3cfae3b
             let inv = float.inv().unwrap();
             let product = (float * inv).unwrap();
             let one = Float::parse("1".to_string()).unwrap();
