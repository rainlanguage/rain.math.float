use alloy::hex::FromHex;
use alloy::primitives::{B256, Bytes};
use alloy::{sol, sol_types::SolCall};
use revm::primitives::{U256, fixed_bytes};
use serde::{Deserialize, Serialize};
use std::ops::{Add, Div, Mul, Neg, Sub};
use wasm_bindgen_utils::prelude::*;

#[cfg(test)]
use alloy::primitives::aliases::I224;

pub mod error;
mod evm;
pub mod js_api;

use error::DecimalFloatErrorSelector;
pub use error::FloatError;
use evm::execute_call;
#[cfg(test)]
use evm::execute_test_call;

sol!(
    #![sol(all_derives)]
    DecimalFloat,
    "../../out/DecimalFloat.sol/DecimalFloat.json"
);

#[cfg(test)]
sol!(
    #![sol(all_derives)]
    TestDecimalFloat,
    "../../out/TestDecimalFloat.sol/TestDecimalFloat.json"
);

#[derive(Debug, Copy, Clone, Default, Serialize, Deserialize, Hash)]
#[wasm_bindgen]
pub struct Float(B256);

impl Float {
    /// Creates a new `Float` from the given 32-byte value `B256`.
    pub const fn from_raw(value: B256) -> Self {
        Float(value)
    }

    /// Getter for inner 32-bytes value of this Float instance as `B256`.
    pub fn get_inner(&self) -> B256 {
        self.0
    }

    /// Sets the inner 32-byte value of this float from the given `B256`.
    pub fn set_inner(&mut self, value: B256) {
        self.0 = value;
    }

    /// Converts a fixed-point decimal value to a `Float` using the specified number of decimals.
    ///
    /// # Arguments
    ///
    /// * `value` - The fixed-point decimal value as a `U256`.
    /// * `decimals` - The number of decimals in the fixed-point representation.
    ///
    /// # Returns
    ///
    /// * `Ok(Float)` - The resulting `Float` value.
    /// * `Err(FloatError)` - If the conversion fails.
    ///
    /// # Example
    ///
    /// ```
    /// use rain_math_float::Float;
    /// use alloy::primitives::U256;
    ///
    /// // 123.45 with 2 decimals is represented as 12345
    /// let value = U256::from(12345u64);
    /// let decimals = 2u8;
    /// let float = Float::from_fixed_decimal(value, decimals)?;
    /// assert_eq!(float.format()?, "123.45");
    ///
    /// anyhow::Ok(())
    /// ```
    pub fn from_fixed_decimal(value: U256, decimals: u8) -> Result<Self, FloatError> {
        let calldata = DecimalFloat::fromFixedDecimalLosslessCall { value, decimals }.abi_encode();

        execute_call(Bytes::from(calldata), |output| {
            let decoded =
                DecimalFloat::fromFixedDecimalLosslessCall::abi_decode_returns(output.as_ref())?;
            Ok(Float(decoded))
        })
    }

    /// Converts a `Float` to a fixed-point decimal value using the specified number of decimals.
    ///
    /// # Arguments
    ///
    /// * `decimals` - The number of decimals in the fixed-point representation.
    ///
    /// # Returns
    ///
    /// * `Ok(U256)` - The resulting fixed-point decimal value.
    /// * `Err(FloatError)` - If the conversion fails.
    ///
    /// # Example
    ///
    /// ```
    /// use rain_math_float::Float;
    /// use alloy::primitives::U256;
    ///
    /// // 123.45 with 2 decimals becomes 12345
    /// let float = Float::parse("123.45".to_string())?;
    /// let fixed = float.to_fixed_decimal(2)?;
    /// assert_eq!(fixed, U256::from(12345u64));
    ///
    /// anyhow::Ok(())
    /// ```
    pub fn to_fixed_decimal(self, decimals: u8) -> Result<U256, FloatError> {
        let Float(float) = self;
        let calldata = DecimalFloat::toFixedDecimalLosslessCall { float, decimals }.abi_encode();

        execute_call(Bytes::from(calldata), |output| {
            let decoded =
                DecimalFloat::toFixedDecimalLosslessCall::abi_decode_returns(output.as_ref())?;
            Ok(decoded)
        })
    }

    /// Converts a fixed-point decimal value to a `Float` using the specified number of decimals lossy.
    ///
    /// # Arguments
    ///
    /// * `value` - The fixed-point decimal value as a `U256`.
    /// * `decimals` - The number of decimals in the fixed-point representation.
    ///
    /// # Returns
    ///
    /// * `Ok(Float)` - The resulting `Float` value.
    /// * `Err(FloatError)` - If the conversion fails.
    ///
    /// # Example
    ///
    /// ```
    /// use rain_math_float::Float;
    /// use alloy::primitives::U256;
    ///
    /// // 123.45 with 2 decimals is represented as 12345
    /// let value = U256::from(12345u64);
    /// let decimals = 2u8;
    /// let float = Float::from_fixed_decimal_lossy(value, decimals)?;
    /// assert_eq!(float.format()?, "123.45");
    ///
    /// anyhow::Ok(())
    /// ```
    pub fn from_fixed_decimal_lossy(value: U256, decimals: u8) -> Result<Self, FloatError> {
        let calldata = DecimalFloat::fromFixedDecimalLossyCall { value, decimals }.abi_encode();

        execute_call(Bytes::from(calldata), |output| {
            let decoded =
                DecimalFloat::fromFixedDecimalLossyCall::abi_decode_returns(output.as_ref())?;
            Ok(Float(decoded._0))
        })
    }

    /// Converts a `Float` to a fixed-point decimal value using the specified number of decimals lossy.
    ///
    /// # Arguments
    ///
    /// * `decimals` - The number of decimals in the fixed-point representation.
    ///
    /// # Returns
    ///
    /// * `Ok(U256)` - The resulting fixed-point decimal value.
    /// * `Err(FloatError)` - If the conversion fails.
    ///
    /// # Example
    ///
    /// ```
    /// use rain_math_float::Float;
    /// use alloy::primitives::U256;
    ///
    /// // 123.45 with 2 decimals becomes 12345
    /// let float = Float::from_fixed_decimal(U256::from(12345), 3)?;
    /// let fixed = float.to_fixed_decimal_lossy(2)?;
    /// assert_eq!(fixed, U256::from(1234u64));
    ///
    /// anyhow::Ok(())
    /// ```
    pub fn to_fixed_decimal_lossy(self, decimals: u8) -> Result<U256, FloatError> {
        let Float(float) = self;
        let calldata = DecimalFloat::toFixedDecimalLossyCall { float, decimals }.abi_encode();

        execute_call(Bytes::from(calldata), |output| {
            let decoded =
                DecimalFloat::toFixedDecimalLossyCall::abi_decode_returns(output.as_ref())?;
            Ok(decoded._0)
        })
    }

    /// Packs a coefficient and exponent into a `Float` in a lossless manner.
    ///
    /// # Arguments
    ///
    /// * `coefficient` - The coefficient as an `I224`.
    /// * `exponent` - The exponent as an `i32`.
    ///
    /// # Returns
    ///
    /// * `Ok(Float)` - The packed float.
    /// * `Err(FloatError)` - If the packing fails (e.g., overflow).
    ///
    /// # Example
    ///
    /// ```
    /// use std::str::FromStr;
    /// use alloy::primitives::aliases::I224;
    /// use rain_math_float::{Float, FloatError};
    ///
    /// let coefficient = I224::from_str("314")?;
    /// let exponent = -2;
    /// let float = Float::pack_lossless(coefficient, exponent)?;
    /// assert_eq!(float.format()?, "3.14");
    ///
    /// anyhow::Ok(())
    /// ```
    #[cfg(test)]
    pub fn pack_lossless(coefficient: I224, exponent: i32) -> Result<Self, FloatError> {
        let calldata = TestDecimalFloat::packLosslessCall {
            coefficient,
            exponent,
        }
        .abi_encode();

        execute_test_call(Bytes::from(calldata), |output| {
            let decoded = TestDecimalFloat::packLosslessCall::abi_decode_returns(output.as_ref())?;
            Ok(Float(decoded))
        })
    }

    #[cfg(test)]
    fn unpack(self) -> Result<(alloy::primitives::I256, alloy::primitives::I256), FloatError> {
        let Float(float) = self;
        let calldata = TestDecimalFloat::unpackCall { float }.abi_encode();

        execute_test_call(Bytes::from(calldata), |output| {
            let TestDecimalFloat::unpackReturn {
                _0: coefficient,
                _1: exponent,
            } = TestDecimalFloat::unpackCall::abi_decode_returns(output.as_ref())?;

            Ok((coefficient, exponent))
        })
    }

    #[cfg(test)]
    fn show_unpacked(self) -> Result<String, FloatError> {
        let (coefficient, exponent) = self.unpack()?;
        Ok(format!("{coefficient}e{exponent}"))
    }

    /// Parses a decimal string into a `Float`.
    ///
    /// # Arguments
    ///
    /// * `str` - The string to parse.
    ///
    /// # Returns
    ///
    /// * `Ok(Float)` - The parsed float.
    /// * `Err(FloatError)` - If parsing fails.
    ///
    /// # Example
    ///
    /// ```
    /// use rain_math_float::Float;
    ///
    /// let float = Float::parse("3.1415".to_string())?;
    /// assert_eq!(float.format()?, "3.1415");
    ///
    /// anyhow::Ok(())
    /// ```
    pub fn parse(str: String) -> Result<Self, FloatError> {
        let calldata = DecimalFloat::parseCall { str }.abi_encode();

        execute_call(Bytes::from(calldata), |output| {
            let DecimalFloat::parseReturn {
                _0: error_selector,
                _1: parsed_float,
            } = DecimalFloat::parseCall::abi_decode_returns(output.as_ref())?;

            if error_selector != fixed_bytes!("00000000") {
                let selector = DecimalFloatErrorSelector::try_from(error_selector);
                return Err(FloatError::DecimalFloatSelector(selector));
            }

            Ok(Float(parsed_float))
        })
    }

    /// Returns the 32-byte hexadecimal string representation of the float.
    ///
    /// # Returns
    ///
    /// * `String` - The 32-byte hex string.
    ///
    /// # Example
    ///
    /// ```
    /// use rain_math_float::Float;
    /// let float = Float::from_hex("0x0000000000000000000000000000000000000000000000000000000000000005").unwrap();
    /// assert_eq!(float.as_hex(), "0x0000000000000000000000000000000000000000000000000000000000000005");
    /// ```
    pub fn as_hex(self) -> String {
        alloy::hex::encode_prefixed(self.0)
    }

    /// Constructs a `Float` from a 32-byte hexadecimal string.
    ///
    /// # Arguments
    ///
    /// * `hex` - The 32-byte hex string to parse.
    ///
    /// # Returns
    ///
    /// * `Ok(Float)` - The float parsed from the hex string.
    /// * `Err(FloatError)` - If the hex string is not valid or not 32 bytes.
    ///
    /// # Example
    ///
    /// ```
    /// use rain_math_float::Float;
    /// let float = Float::from_hex("0x0000000000000000000000000000000000000000000000000000000000000005")?;
    /// assert_eq!(float.as_hex(), "0x0000000000000000000000000000000000000000000000000000000000000005");
    /// anyhow::Ok(())
    /// ```
    pub fn from_hex(hex: &str) -> Result<Self, FloatError> {
        let bytes = B256::from_hex(hex).map_err(|_| FloatError::InvalidHex(hex.to_string()))?;
        Ok(Float(bytes))
    }

<<<<<<< HEAD
    /// Returns the maximum positive value that can be represented as a `Float`.
    ///
    /// # Returns
    ///
    /// * `Ok(Float)` - The maximum positive value.
    /// * `Err(FloatError)` - If the EVM call fails.
    ///
    /// # Example
    ///
    /// ```
    /// use rain_math_float::Float;
    ///
    /// let max_pos = Float::max_positive_value()?;
    /// let zero = Float::parse("0".to_string())?;
    ///
    /// // Max positive is greater than zero
    /// assert!(max_pos.gt(zero)?);
    ///
    /// // Max positive is greater than any normal large number
    /// let big_number = Float::parse("999999999999999999999".to_string())?;
    /// assert!(max_pos.gt(big_number)?);
    ///
    /// anyhow::Ok(())
    /// ```
    pub fn max_positive_value() -> Result<Self, FloatError> {
        let calldata = DecimalFloat::maxPositiveValueCall {}.abi_encode();

        execute_call(Bytes::from(calldata), |output| {
            let decoded = DecimalFloat::maxPositiveValueCall::abi_decode_returns(output.as_ref())?;
            Ok(Float(decoded))
        })
    }

    /// Returns the minimum positive value that can be represented as a `Float`.
    ///
    /// # Returns
    ///
    /// * `Ok(Float)` - The minimum positive value.
    /// * `Err(FloatError)` - If the EVM call fails.
    ///
    /// # Example
    ///
    /// ```
    /// use rain_math_float::Float;
    ///
    /// let min_pos = Float::min_positive_value()?;
    /// let zero = Float::parse("0".to_string())?;
    ///
    /// // Min positive is greater than zero but smaller than any other positive number
    /// assert!(min_pos.gt(zero)?);
    ///
    /// let small_number = Float::parse("0.000000000000000001".to_string())?;
    /// assert!(min_pos.lt(small_number)?);
    ///
    /// anyhow::Ok(())
    /// ```
    pub fn min_positive_value() -> Result<Self, FloatError> {
        let calldata = DecimalFloat::minPositiveValueCall {}.abi_encode();

        execute_call(Bytes::from(calldata), |output| {
            let decoded = DecimalFloat::minPositiveValueCall::abi_decode_returns(output.as_ref())?;
            Ok(Float(decoded))
        })
    }

    /// Returns the maximum negative value that can be represented as a `Float`.
    ///
    /// # Returns
    ///
    /// * `Ok(Float)` - The maximum negative value (closest to zero).
    /// * `Err(FloatError)` - If the EVM call fails.
    ///
    /// # Example
    ///
    /// ```
    /// use rain_math_float::Float;
    ///
    /// let max_neg = Float::max_negative_value()?;
    /// let zero = Float::parse("0".to_string())?;
    ///
    /// // Max negative is less than zero but greater than any other negative number
    /// assert!(max_neg.lt(zero)?);
    ///
    /// let small_negative = Float::parse("-0.000000000000000001".to_string())?;
    /// assert!(max_neg.gt(small_negative)?);
    ///
    /// anyhow::Ok(())
    /// ```
    pub fn max_negative_value() -> Result<Self, FloatError> {
        let calldata = DecimalFloat::maxNegativeValueCall {}.abi_encode();

        execute_call(Bytes::from(calldata), |output| {
            let decoded = DecimalFloat::maxNegativeValueCall::abi_decode_returns(output.as_ref())?;
            Ok(Float(decoded))
        })
    }

    /// Returns the minimum negative value that can be represented as a `Float`.
    ///
    /// # Returns
    ///
    /// * `Ok(Float)` - The minimum negative value (furthest from zero).
    /// * `Err(FloatError)` - If the EVM call fails.
    ///
    /// # Example
    ///
    /// ```
    /// use rain_math_float::Float;
    ///
    /// let min_neg = Float::min_negative_value()?;
    /// let zero = Float::parse("0".to_string())?;
    ///
    /// // Min negative is less than zero
    /// assert!(min_neg.lt(zero)?);
    ///
    /// // Min negative is less than any normal negative number
    /// let big_negative = Float::parse("-999999999999999999999".to_string())?;
    /// assert!(min_neg.lt(big_negative)?);
    ///
    /// anyhow::Ok(())
    /// ```
    pub fn min_negative_value() -> Result<Self, FloatError> {
        let calldata = DecimalFloat::minNegativeValueCall {}.abi_encode();

        execute_call(Bytes::from(calldata), |output| {
            let decoded = DecimalFloat::minNegativeValueCall::abi_decode_returns(output.as_ref())?;
            Ok(Float(decoded))
        })
    }

    /// Formats the float as a decimal string.
    ///
    /// NOTE: Uses 18 decimal places and fails if the float has more than
    /// that number of decimals.
=======
    /// Formats the float as a decimal string with a default significant figures limit of 18.
>>>>>>> 9e87b24d
    ///
    /// # Returns
    ///
    /// * `Ok(String)` - The formatted string.
    /// * `Err(FloatError)` - If formatting fails.
    ///
    /// # Example
    ///
    /// ```
    /// use rain_math_float::Float;
    ///
    /// let float = Float::parse("2.5".to_string())?;
    /// assert_eq!(float.format()?, "2.5");
    ///
    /// anyhow::Ok(())
    /// ```
    pub fn format(self) -> Result<String, FloatError> {
        self.format_with_limit(18)
    }

    /// Formats the float as a decimal string with a specified significant figures limit.
    ///
    /// # Arguments
    ///
    /// * `sig_figs_limit` - The significant figures limit.
    ///
    /// # Returns
    ///
    /// * `Ok(String)` - The formatted string.
    /// * `Err(FloatError)` - If formatting fails.
    ///
    /// # Example
    ///
    /// ```
    /// use rain_math_float::Float;
    ///
    /// let float = Float::parse("3.14".to_string())?;
    /// assert_eq!(float.format_with_limit(5)?, "3.14");
    ///
    /// anyhow::Ok(())
    /// ```
    pub fn format_with_limit(self, sig_figs_limit: u32) -> Result<String, FloatError> {
        let Float(a) = self;
        let calldata = DecimalFloat::formatCall {
            a,
            sigFigsLimit: U256::from(sig_figs_limit),
        }
        .abi_encode();

        execute_call(Bytes::from(calldata), |output| {
            let decoded = DecimalFloat::formatCall::abi_decode_returns(output.as_ref())?;
            Ok(decoded)
        })
    }

    /// Returns `true` if `self` is less than `b`.
    ///
    /// # Arguments
    ///
    /// * `b` - The `Float` value to compare with `self`.
    ///
    /// # Returns
    ///
    /// * `Ok(true)` if `self` is less than `b`.
    /// * `Ok(false)` if `self` is not less than `b`.
    /// * `Err(FloatError)` if the comparison fails due to an error in the underlying EVM call or decoding.
    ///
    /// # Example
    ///
    /// ```
    /// use rain_math_float::Float;
    ///
    /// let a = Float::parse("1.0".to_string())?;
    /// let b = Float::parse("2.0".to_string())?;
    /// assert!(a.lt(b)?);
    ///
    /// anyhow::Ok(())
    /// ```
    pub fn lt(self, b: Self) -> Result<bool, FloatError> {
        let Float(a) = self;
        let Float(b) = b;
        let calldata = DecimalFloat::ltCall { a, b }.abi_encode();

        execute_call(Bytes::from(calldata), |output| {
            let decoded = DecimalFloat::ltCall::abi_decode_returns(output.as_ref())?;
            Ok(decoded)
        })
    }

    /// Returns `true` if `self` is equal to `b`.
    ///
    /// # Arguments
    ///
    /// * `b` - The `Float` value to compare with `self`.
    ///
    /// # Returns
    ///
    /// * `Ok(true)` if `self` is equal to `b`.
    /// * `Ok(false)` if `self` is not equal to `b`.
    /// * `Err(FloatError)` if the comparison fails due to an error in the underlying EVM call or decoding.
    ///
    /// # Example
    ///
    /// ```
    /// use rain_math_float::Float;
    ///
    /// let a = Float::parse("3.14".to_string())?;
    /// let b = Float::parse("3.14".to_string())?;
    /// assert!(a.eq(b)?);
    ///
    /// anyhow::Ok(())
    /// ```
    pub fn eq(self, b: Self) -> Result<bool, FloatError> {
        let Float(a) = self;
        let Float(b) = b;
        let calldata = DecimalFloat::eqCall { a, b }.abi_encode();

        execute_call(Bytes::from(calldata), |output| {
            let decoded = DecimalFloat::eqCall::abi_decode_returns(output.as_ref())?;
            Ok(decoded)
        })
    }

    /// Returns `true` if `self` is greater than `b`.
    ///
    /// # Arguments
    ///
    /// * `b` - The `Float` value to compare with `self`.
    ///
    /// # Returns
    ///
    /// * `Ok(true)` if `self` is greater than `b`.
    /// * `Ok(false)` if `self` is not greater than `b`.
    /// * `Err(FloatError)` if the comparison fails due to an error in the underlying EVM call or decoding.
    ///
    /// # Example
    ///
    /// ```
    /// use rain_math_float::Float;
    ///
    /// let a = Float::parse("5.0".to_string())?;
    /// let b = Float::parse("2.0".to_string())?;
    /// assert!(a.gt(b)?);
    ///
    /// anyhow::Ok(())
    /// ```
    pub fn gt(self, b: Self) -> Result<bool, FloatError> {
        let Float(a) = self;
        let Float(b) = b;
        let calldata = DecimalFloat::gtCall { a, b }.abi_encode();

        execute_call(Bytes::from(calldata), |output| {
            let decoded = DecimalFloat::gtCall::abi_decode_returns(output.as_ref())?;
            Ok(decoded)
        })
    }

    /// Returns the multiplicative inverse of the float.
    ///
    /// # Returns
    ///
    /// * `Ok(Float)` - The inverse.
    /// * `Err(FloatError)` - If inversion fails.
    ///
    /// # Example
    ///
    /// ```
    /// use rain_math_float::Float;
    ///
    /// let x = Float::parse("2.0".to_string())?;
    /// let inv = x.inv()?;
    /// assert!(inv.format()?.starts_with("0.5"));
    ///
    /// anyhow::Ok(())
    /// ```
    pub fn inv(self) -> Result<Self, FloatError> {
        let Float(a) = self;
        let calldata = DecimalFloat::invCall { a }.abi_encode();

        execute_call(Bytes::from(calldata), |output| {
            let decoded = DecimalFloat::invCall::abi_decode_returns(output.as_ref())?;
            Ok(Float(decoded))
        })
    }

    /// Returns the absolute value of the float.
    ///
    /// # Returns
    ///
    /// * `Ok(Float)` - The absolute value.
    /// * `Err(FloatError)` - If the operation fails.
    ///
    /// # Example
    ///
    /// ```
    /// use rain_math_float::Float;
    ///
    /// let x = Float::parse("-3.14".to_string())?;
    /// let abs = x.abs()?;
    /// assert_eq!(abs.format()?, "3.14");
    ///
    /// anyhow::Ok(())
    /// ```
    pub fn abs(self) -> Result<Float, FloatError> {
        let Float(a) = self;
        let calldata = DecimalFloat::absCall { a }.abi_encode();

        execute_call(Bytes::from(calldata), |output| {
            let decoded = DecimalFloat::absCall::abi_decode_returns(output.as_ref())?;
            Ok(Float(decoded))
        })
    }

    /// Returns `true` if `self` is less than or equal to `b`.
    ///
    /// # Arguments
    ///
    /// * `b` - The `Float` value to compare with `self`.
    ///
    /// # Returns
    ///
    /// * `Ok(true)` if `self` is less than or equal to `b`.
    /// * `Ok(false)` if `self` is not less than or equal to `b`.
    /// * `Err(FloatError)` if the comparison fails due to an error in the underlying EVM call or decoding.
    ///
    /// # Example
    ///
    /// ```
    /// use rain_math_float::Float;
    ///
    /// let a = Float::parse("1.0".to_string())?;
    /// let b = Float::parse("2.0".to_string())?;
    /// assert!(a.lte(b)?);
    ///
    /// anyhow::Ok(())
    /// ```
    pub fn lte(self, b: Self) -> Result<bool, FloatError> {
        let Float(a) = self;
        let Float(b) = b;
        let calldata = DecimalFloat::lteCall { a, b }.abi_encode();

        execute_call(Bytes::from(calldata), |output| {
            let decoded = DecimalFloat::lteCall::abi_decode_returns(output.as_ref())?;
            Ok(decoded)
        })
    }

    /// Returns `true` if `self` is greater than or equal to `b`.
    ///
    /// # Arguments
    ///
    /// * `b` - The `Float` value to compare with `self`.
    ///
    /// # Returns
    ///
    /// * `Ok(true)` if `self` is greater than or equal to `b`.
    /// * `Ok(false)` if `self` is not greater than or equal to `b`.
    /// * `Err(FloatError)` if the comparison fails due to an error in the underlying EVM call or decoding.
    ///
    /// # Example
    ///
    /// ```
    /// use rain_math_float::Float;
    ///
    /// let a = Float::parse("2.0".to_string())?;
    /// let b = Float::parse("1.0".to_string())?;
    /// assert!(a.gte(b)?);
    ///
    /// anyhow::Ok(())
    /// ```
    pub fn gte(self, b: Self) -> Result<bool, FloatError> {
        let Float(a) = self;
        let Float(b) = b;
        let calldata = DecimalFloat::gteCall { a, b }.abi_encode();

        execute_call(Bytes::from(calldata), |output| {
            let decoded = DecimalFloat::gteCall::abi_decode_returns(output.as_ref())?;
            Ok(decoded)
        })
    }
}

impl Add for Float {
    type Output = Result<Self, FloatError>;

    /// Adds two floats.
    ///
    /// # Returns
    ///
    /// * `Ok(Float)` - The sum.
    /// * `Err(FloatError)` - If addition fails.
    ///
    /// # Example
    ///
    /// ```
    /// use rain_math_float::Float;
    ///
    /// let a = Float::parse("1.5".to_string())?;
    /// let b = Float::parse("2.5".to_string())?;
    /// let sum = (a + b)?;
    /// assert_eq!(sum.format()?, "4");
    ///
    /// anyhow::Ok(())
    /// ```
    fn add(self, b: Self) -> Self::Output {
        let Float(a) = self;
        let Float(b) = b;
        let calldata = DecimalFloat::addCall { a, b }.abi_encode();

        execute_call(Bytes::from(calldata), |output| {
            let decoded = DecimalFloat::addCall::abi_decode_returns(output.as_ref())?;
            Ok(Float(decoded))
        })
    }
}

impl Sub for Float {
    type Output = Result<Self, FloatError>;

    /// Subtracts `b` from `self`.
    ///
    /// # Returns
    ///
    /// * `Ok(Float)` - The difference.
    /// * `Err(FloatError)` - If subtraction fails.
    ///
    /// # Example
    ///
    /// ```
    /// use rain_math_float::Float;
    ///
    /// let a = Float::parse("5.0".to_string())?;
    /// let b = Float::parse("2.0".to_string())?;
    /// let diff = (a - b)?;
    /// assert_eq!(diff.format()?, "3");
    ///
    /// anyhow::Ok(())
    /// ```
    fn sub(self, b: Self) -> Self::Output {
        let Float(a) = self;
        let Float(b) = b;
        let calldata = DecimalFloat::subCall { a, b }.abi_encode();

        execute_call(Bytes::from(calldata), |output| {
            let decoded = DecimalFloat::subCall::abi_decode_returns(output.as_ref())?;
            Ok(Float(decoded))
        })
    }
}

impl Mul for Float {
    type Output = Result<Self, FloatError>;

    /// Multiplies two floats.
    ///
    /// # Returns
    ///
    /// * `Ok(Float)` - The product.
    /// * `Err(FloatError)` - If multiplication fails.
    ///
    /// # Example
    ///
    /// ```
    /// use rain_math_float::Float;
    ///
    /// let a = Float::parse("2.0".to_string())?;
    /// let b = Float::parse("3.0".to_string())?;
    /// let product = (a * b)?;
    /// assert_eq!(product.format()?, "6");
    ///
    /// anyhow::Ok(())
    /// ```
    fn mul(self, b: Self) -> Self::Output {
        let Float(a) = self;
        let Float(b) = b;
        let calldata = DecimalFloat::mulCall { a, b }.abi_encode();

        execute_call(Bytes::from(calldata), |output| {
            let decoded = DecimalFloat::mulCall::abi_decode_returns(output.as_ref())?;
            Ok(Float(decoded))
        })
    }
}

impl Div for Float {
    type Output = Result<Self, FloatError>;

    /// Divides `self` by `b`.
    ///
    /// # Returns
    ///
    /// * `Ok(Float)` - The quotient.
    /// * `Err(FloatError)` - If division fails.
    ///
    /// # Example
    ///
    /// ```
    /// use rain_math_float::Float;
    ///
    /// let a = Float::parse("6.0".to_string())?;
    /// let b = Float::parse("2.0".to_string())?;
    /// let quotient = (a / b)?;
    /// assert_eq!(quotient.format()?, "3");
    ///
    /// anyhow::Ok(())
    /// ```
    fn div(self, b: Self) -> Self::Output {
        let Float(a) = self;
        let Float(b) = b;
        let calldata = DecimalFloat::divCall { a, b }.abi_encode();

        execute_call(Bytes::from(calldata), |output| {
            let decoded = DecimalFloat::divCall::abi_decode_returns(output.as_ref())?;
            Ok(Float(decoded))
        })
    }
}

impl Float {
    /// Returns the fractional part of the float.
    ///
    /// # Returns
    ///
    /// * `Ok(Float)` - The fractional part.
    /// * `Err(FloatError)` - If the operation fails.
    ///
    /// # Example
    ///
    /// ```
    /// use rain_math_float::Float;
    ///
    /// let x = Float::parse("3.75".to_string())?;
    /// let frac = x.frac()?;
    /// assert_eq!(frac.format()?, "0.75");
    ///
    /// anyhow::Ok(())
    /// ```
    pub fn frac(self) -> Result<Float, FloatError> {
        let Float(a) = self;
        let calldata = DecimalFloat::fracCall { a }.abi_encode();

        execute_call(Bytes::from(calldata), |output| {
            let decoded = DecimalFloat::fracCall::abi_decode_returns(output.as_ref())?;
            Ok(Float(decoded))
        })
    }

    /// Returns the floor of the float.
    ///
    /// # Returns
    ///
    /// * `Ok(Float)` - The floored value.
    /// * `Err(FloatError)` - If the operation fails.
    ///
    /// # Example
    ///
    /// ```
    /// use rain_math_float::Float;
    ///
    /// let x = Float::parse("3.75".to_string())?;
    /// let floor = x.floor()?;
    /// assert_eq!(floor.format()?, "3");
    ///
    /// anyhow::Ok(())
    /// ```
    pub fn floor(self) -> Result<Float, FloatError> {
        let Float(a) = self;
        let calldata = DecimalFloat::floorCall { a }.abi_encode();

        execute_call(Bytes::from(calldata), |output| {
            let decoded = DecimalFloat::floorCall::abi_decode_returns(output.as_ref())?;
            Ok(Float(decoded))
        })
    }

    /// Returns the minimum of `self` and `b`.
    ///
    /// # Arguments
    ///
    /// * `b` - The other `Float` to compare with.
    ///
    /// # Returns
    ///
    /// * `Ok(Float)` - The minimum value.
    /// * `Err(FloatError)` - If the operation fails.
    ///
    /// # Example
    ///
    /// ```
    /// use rain_math_float::Float;
    ///
    /// let a = Float::parse("1.0".to_string())?;
    /// let b = Float::parse("2.0".to_string())?;
    /// let min = a.min(b)?;
    /// assert_eq!(min.format()?, "1");
    ///
    /// anyhow::Ok(())
    /// ```
    pub fn min(self, b: Self) -> Result<Self, FloatError> {
        let Float(a) = self;
        let Float(b) = b;
        let calldata = DecimalFloat::minCall { a, b }.abi_encode();

        execute_call(Bytes::from(calldata), |output| {
            let decoded = DecimalFloat::minCall::abi_decode_returns(output.as_ref())?;
            Ok(Float(decoded))
        })
    }

    /// Returns the maximum of `self` and `b`.
    ///
    /// # Arguments
    ///
    /// * `b` - The other `Float` to compare with.
    ///
    /// # Returns
    ///
    /// * `Ok(Float)` - The maximum value.
    /// * `Err(FloatError)` - If the operation fails.
    ///
    /// # Example
    ///
    /// ```
    /// use rain_math_float::Float;
    ///
    /// let a = Float::parse("1.0".to_string())?;
    /// let b = Float::parse("2.0".to_string())?;
    /// let max = a.max(b)?;
    /// assert_eq!(max.format()?, "2");
    ///
    /// anyhow::Ok(())
    /// ```
    pub fn max(self, b: Self) -> Result<Self, FloatError> {
        let Float(a) = self;
        let Float(b) = b;
        let calldata = DecimalFloat::maxCall { a, b }.abi_encode();

        execute_call(Bytes::from(calldata), |output| {
            let decoded = DecimalFloat::maxCall::abi_decode_returns(output.as_ref())?;
            Ok(Float(decoded))
        })
    }

    /// Checks if the float is zero.
    ///
    /// # Returns
    ///
    /// * `Ok(true)` if the float is zero.
    /// * `Ok(false)` if the float is not zero.
    /// * `Err(FloatError)` if the operation fails.
    ///
    /// # Example
    ///
    /// ```
    /// use rain_math_float::Float;
    ///
    /// let zero = Float::parse("0".to_string())?;
    /// assert!(zero.is_zero()?);
    /// let nonzero = Float::parse("1.23".to_string())?;
    /// assert!(!nonzero.is_zero()?);
    ///
    /// anyhow::Ok(())
    /// ```
    pub fn is_zero(self) -> Result<bool, FloatError> {
        let Float(a) = self;
        let calldata = DecimalFloat::isZeroCall { a }.abi_encode();

        execute_call(Bytes::from(calldata), |output| {
            let decoded = DecimalFloat::isZeroCall::abi_decode_returns(output.as_ref())?;
            Ok(decoded)
        })
    }
}

impl Neg for Float {
    type Output = Result<Self, FloatError>;

    /// Returns the negation of the float.
    ///
    /// # Returns
    ///
    /// * `Ok(Float)` - The negated value.
    /// * `Err(FloatError)` - If the operation fails.
    ///
    /// # Example
    ///
    /// ```
    /// use rain_math_float::Float;
    ///
    /// let x = Float::parse("3.14".to_string())?;
    /// let neg = (-x)?;
    /// assert_eq!(neg.format()?, "-3.14");
    ///
    /// anyhow::Ok(())
    /// ```
    fn neg(self) -> Self::Output {
        let Float(a) = self;
        let calldata = DecimalFloat::minusCall { a }.abi_encode();

        execute_call(Bytes::from(calldata), |output| {
            let decoded = DecimalFloat::minusCall::abi_decode_returns(output.as_ref())?;
            Ok(Float(decoded))
        })
    }
}

impl From<B256> for Float {
    fn from(value: B256) -> Self {
        Float(value)
    }
}

impl From<Float> for B256 {
    fn from(value: Float) -> Self {
        value.0
    }
}

#[cfg(test)]
mod tests {
    use crate::DecimalFloat::DecimalFloatErrors;

    use super::*;
    use core::str::FromStr;
    use proptest::prelude::*;
    use serde_json::json;

    #[test]
    fn test_default() {
        let zero = Float::parse("0".to_string()).unwrap();
        assert!(zero.eq(Float::default()).unwrap());
    }

    prop_compose! {
        fn arb_float()(
            coefficient in any::<I224>(),
            exponent in any::<i32>(),
        ) -> Float {
            Float::pack_lossless(coefficient, exponent).unwrap()
        }
    }

    prop_compose! {
        fn reasonable_float()(
            int_part in -10i128.pow(18)..10i128.pow(18),
            decimal_part in 0u128..10u128.pow(18u32)
        ) -> Float {
            let num_str = if decimal_part == 0 {
                format!("{int_part}")
            } else {
                format!("{int_part}.{decimal_part}")
            };

            Float::parse(num_str).unwrap()
        }
    }

    #[test]
    fn test_serde() {
        let float = Float::parse("1.1341234234625468391".to_string()).unwrap();
        let serialized = serde_json::to_string(&float).unwrap();
        assert_eq!(
            serialized,
            json!("0xffffffed00000000000000000000000000000000000000009d642872ad59a7e7").to_string()
        );
        let deserialized: Float = serde_json::from_str(&serialized).unwrap();
        assert!(float.eq(deserialized).unwrap());
    }

    proptest! {
        #[test]
        fn proptest_serde(float in arb_float()) {
            let serialized = serde_json::to_string(&float).unwrap();
            let deserialized: Float = serde_json::from_str(&serialized).unwrap();
            prop_assert!(float.eq(deserialized).unwrap());
            let re_serialized = serde_json::to_string(&deserialized).unwrap();
            prop_assert_eq!(serialized, re_serialized);
        }
    }

    #[test]
    fn test_parse_empty_string_error() {
        let err = Float::parse("".to_string()).unwrap_err();
        // We don't know the exact selector here, just ensure the error path is hit.
        assert!(matches!(err, FloatError::DecimalFloatSelector(_)));
    }

    #[test]
    fn test_parse_exponent_overflow_error() {
        // Extremely large exponent expected to overflow (exponent >> i32::MAX).
        let err = Float::parse("1e3000000000".to_string()).unwrap_err();
        assert!(matches!(
            err,
            FloatError::DecimalFloat(DecimalFloatErrors::ExponentOverflow(_))
        ));
    }

    #[test]
    fn test_parse_edge_cases() {
        let err = Float::parse("1.2.3".to_string()).unwrap_err();
        assert!(matches!(
            err,
            FloatError::DecimalFloatSelector(Err(selector))
            if selector == fixed_bytes!("ad384e87")
        ));

        let err = Float::parse("abc".to_string()).unwrap_err();
        assert!(matches!(
            err,
            FloatError::DecimalFloatSelector(Err(selector))
            if selector == fixed_bytes!("34bd2069")
        ));
    }

    #[test]
    fn test_float_constants() {
        // Test that all constant methods return valid floats
        let max_pos = Float::max_positive_value().unwrap();
        let min_pos = Float::min_positive_value().unwrap();
        let max_neg = Float::max_negative_value().unwrap();
        let min_neg = Float::min_negative_value().unwrap();

        let zero = Float::parse("0".to_string()).unwrap();

        // Test mathematical properties without exposing binary representation

        // All constants should be distinct
        assert!(!max_pos.eq(min_pos).unwrap());
        assert!(!max_neg.eq(min_neg).unwrap());
        assert!(!max_pos.eq(max_neg).unwrap());
        assert!(!min_pos.eq(min_neg).unwrap());

        // Test sign properties
        assert!(min_pos.gt(zero).unwrap()); // min positive should be > 0
        assert!(max_pos.gt(zero).unwrap()); // max positive should be > 0
        assert!(max_neg.lt(zero).unwrap()); // max negative should be < 0
        assert!(min_neg.lt(zero).unwrap()); // min negative should be < 0

        // Test ordering relationships
        assert!(min_pos.lt(max_pos).unwrap()); // min positive < max positive
        assert!(min_neg.lt(max_neg).unwrap()); // min negative < max negative

        // Test boundary properties
        let one = Float::parse("1".to_string()).unwrap();
        let neg_one = Float::parse("-1".to_string()).unwrap();

        // Positive constants should be greater than normal values
        assert!(max_pos.gt(one).unwrap());
        assert!(min_pos.lt(one).unwrap());

        // Negative constants should be more extreme than normal negative values
        assert!(max_neg.gt(neg_one).unwrap());
        assert!(min_neg.lt(neg_one).unwrap());
    }

    proptest! {
        #[test]
        fn test_format_parse(float in reasonable_float()) {
            let formatted = float.format().unwrap();
            let parsed = Float::parse(formatted.clone()).unwrap();
            prop_assert!(float.eq(parsed).unwrap());
        }
    }

    proptest! {
        #[test]
        fn test_as_from_hex(float in arb_float()) {
            let hex = float.as_hex();
            let parsed = Float::from_hex(&hex).unwrap();
            prop_assert_eq!(parsed.as_hex(), hex);
        }
    }

    #[test]
    fn test_add_exponent_overflow_error() {
        let max_coeff_str = "13479973333575319897333507543509815336818572211270286240551805124607";
        let large_coeff_i224 = I224::from_str(max_coeff_str).unwrap();
        let exponent_max = i32::MAX;

        let a = Float::pack_lossless(large_coeff_i224, exponent_max).unwrap();

        let err = (a + a).unwrap_err();

        assert!(matches!(
            err,
            FloatError::DecimalFloat(DecimalFloatErrors::ExponentOverflow(_))
        ));
    }

    #[test]
    fn test_sub_exponent_overflow_error() {
        let max_coeff_str = "13479973333575319897333507543509815336818572211270286240551805124607";
        let large_coeff_i224 = I224::from_str(max_coeff_str).unwrap();
        let exponent_max = i32::MAX;

        let a = Float::pack_lossless(large_coeff_i224, exponent_max).unwrap();
        let b = Float::pack_lossless(-large_coeff_i224, exponent_max).unwrap();

        let err = (b - a).unwrap_err();

        assert!(matches!(
            err,
            FloatError::DecimalFloat(DecimalFloatErrors::ExponentOverflow(_))
        ));
    }

    proptest! {
        #[test]
        fn test_add(a in reasonable_float(), b in reasonable_float()) {
            (a + b).unwrap();
        }
    }

    proptest! {
        #[test]
        fn test_sub(a in reasonable_float(), b in reasonable_float()) {
            (a - b).unwrap();
        }
    }

    proptest! {
        #[test]
        fn test_add_sub(a in reasonable_float(), b in reasonable_float()) {
            let sum = (a + b).unwrap();
            let diff = (sum - b).unwrap();
            prop_assert_eq!(
                a.format().unwrap(),
                diff.format().unwrap(),
                "a: {}, b: {}",
                a.format().unwrap(),
                b.format().unwrap(),
            );
        }
    }

    #[test]
    fn test_lt_eq_gt() {
        let negone = Float::parse("-1".to_string()).unwrap();
        let zero = Float::parse("0".to_string()).unwrap();
        let three = Float::parse("3".to_string()).unwrap();

        assert!(negone.lt(zero).unwrap());
        assert!(!negone.eq(zero).unwrap());
        assert!(!negone.gt(zero).unwrap());

        assert!(!three.lt(zero).unwrap());
        assert!(!three.eq(zero).unwrap());
        assert!(three.gt(zero).unwrap());

        assert!(zero.lt(three).unwrap());
        assert!(!zero.eq(three).unwrap());
        assert!(!zero.gt(three).unwrap());
    }

    proptest! {
        #[test]
        fn test_lt_eq_gt_with_add(a in reasonable_float()) {
            let b = a;
            let eq = a.eq(b).unwrap();
            prop_assert!(eq);

            let one = Float::parse("1".to_string()).unwrap();

            let a = (a - one).unwrap();
            let lt = a.lt(b).unwrap();
            prop_assert!(lt);

            let a = (a + one).unwrap();
            let eq = a.eq(b).unwrap();
            prop_assert!(eq);

            let a = (a + one).unwrap();
            let gt = a.gt(b).unwrap();
            prop_assert!(gt);
        }

        #[test]
        fn test_exactly_one_lt_eq_gt(a in arb_float(), b in arb_float()) {
            let eq = a.eq(b).unwrap();
            let lt = a.lt(b).unwrap();
            let gt = a.gt(b).unwrap();

            let a_str = a.show_unpacked().unwrap();
            let b_str = b.show_unpacked().unwrap();

            prop_assert!(lt || eq || gt, "a: {a_str}, b: {b_str}");
            prop_assert!(!(lt && eq), "both less than and equal: a: {a_str}, b: {b_str}");
            prop_assert!(!(eq && gt), "both equal and greater than: a: {a_str}, b: {b_str}");
            prop_assert!(!(lt && gt), "both less than and greater than: a: {a_str}, b: {b_str}");
        }
    }

    #[test]
    fn test_abs() {
        let float = Float::parse("-3613.1324123".to_string()).unwrap();
        let abs = float.abs().unwrap();
        let formatted = abs.format().unwrap();
        assert_eq!(formatted, "3613.1324123");

        let float = Float::parse("3613.1324123".to_string()).unwrap();
        let abs = float.abs().unwrap();
        let formatted = abs.format().unwrap();
        assert_eq!(formatted, "3613.1324123");

        let float = Float::parse("0".to_string()).unwrap();
        let abs = float.abs().unwrap();
        let formatted = abs.format().unwrap();
        assert_eq!(formatted, "0");
    }

    proptest! {
        #[test]
        fn test_mul(a in reasonable_float(), b in reasonable_float()) {
            (a * b).unwrap();
        }
    }

    #[test]
    fn test_minus_format() {
        let float = Float::parse("-123.1234234625468391".to_string()).unwrap();
        let negated = float.neg().unwrap();
        let formatted = negated.format().unwrap();
        assert_eq!(formatted, "1.231234234625468391e2");

        let float = Float::parse(formatted).unwrap();
        let negated = float.neg().unwrap();
        let formatted = negated.format().unwrap();
        assert_eq!(formatted, "-1.231234234625468391e2");

        let float = Float::parse("0".to_string()).unwrap();
        let negated = float.neg().unwrap();
        let formatted = negated.format().unwrap();
        assert_eq!(formatted, "0");
    }

    proptest! {
        #[test]
        fn test_minus_minus(float in arb_float()) {
            let negated = float.neg().unwrap();
            let renegated = negated.neg().unwrap();
            prop_assert!(float.eq(renegated).unwrap());
        }
    }

    proptest! {
        #[test]
        fn test_inv_prod(float in reasonable_float()) {
            let zero = Float::parse("0".to_string()).unwrap();
            prop_assume!(!float.eq(zero).unwrap());

            let inv = float.inv().unwrap();
            let product = (float * inv).unwrap();
            let one = Float::parse("1".to_string()).unwrap();

            // Allow for minor rounding errors introduced by the lossy
            // `inv` implementation. We consider the property to
            // hold if the product is within `±1e-37` of 1.

            let eps = Float::parse("1e-37".to_string()).unwrap();
            let one_plus_eps = (one + eps).unwrap();
            let one_minus_eps = (one - eps).unwrap();

            let within_upper = !product.gt(one_plus_eps).unwrap();
            let within_lower = !product.lt(one_minus_eps).unwrap();

            prop_assert!(
                within_upper && within_lower,
                "float: {}, inv: {}, product: {} (not within ±ε)",
                float.show_unpacked().unwrap(),
                inv.show_unpacked().unwrap(),
                product.show_unpacked().unwrap(),
            );
        }
    }

    proptest! {
        #[test]
        fn test_abs_no_minus_sign(float in reasonable_float()) {
            let abs = float.abs().unwrap();
            let formatted = abs.format().unwrap();
            prop_assert!(!formatted.starts_with("-"));
        }

        #[test]
        fn test_abs_abs(float in arb_float()) {
            let abs = float.abs().unwrap();
            let abs_abs = abs.abs().unwrap();
            prop_assert!(abs.eq(abs_abs).unwrap());
        }
    }

    proptest! {
        #[test]
        fn test_div(a in reasonable_float(), b in reasonable_float()) {
            let zero = Float::parse("0".to_string()).unwrap();
            prop_assume!(!b.eq(zero).unwrap());

            (a / b).unwrap();
        }
    }

    prop_compose! {
        fn small_int_float()(int_part in -1_000_000_000_000i128..1_000_000_000_000i128) -> Float {
            Float::parse(int_part.to_string()).unwrap()
        }
    }

    proptest! {
        #[test]
        fn test_mul_div_int(a in small_int_float(), b in small_int_float()) {
            let zero = Float::parse("0".to_string()).unwrap();
            prop_assume!(!b.eq(zero).unwrap());

            let product = (a * b).unwrap();
            let quotient = (product / b).unwrap();

            prop_assert!(
                a.eq(quotient).unwrap(),
                "a: {}, quotient: {}, b: {}",
                a.show_unpacked().unwrap(),
                quotient.show_unpacked().unwrap(),
                b.show_unpacked().unwrap()
            );
        }
    }

    #[test]
    fn test_mul_div_manual() {
        let two = Float::parse("2".to_string()).unwrap();
        let three = Float::parse("3".to_string()).unwrap();
        let six = Float::parse("6".to_string()).unwrap();

        assert!(two.eq((six / three).unwrap()).unwrap());
        assert!(six.eq((two * three).unwrap()).unwrap());
    }

    #[test]
    fn test_divide_by_zero_error() {
        let one = Float::parse("1".to_string()).unwrap();
        let zero = Float::parse("0".to_string()).unwrap();
        let err = (one / zero).unwrap_err();

        assert!(matches!(
            err,
            FloatError::DecimalFloat(DecimalFloatErrors::MulDivOverflow(_))
        ));
    }

    #[test]
    fn test_mul_exponent_overflow_error() {
        let near_max_exp = Float::parse("1e2147483646".to_string()).unwrap();
        let one_e_two = Float::parse("1e2".to_string()).unwrap();

        let err = (near_max_exp * one_e_two).unwrap_err();
        assert!(matches!(
            err,
            FloatError::DecimalFloat(DecimalFloatErrors::ExponentOverflow(_))
        ));
    }

    #[test]
    fn test_div_exponent_overflow_error() {
        let near_max_exp = Float::parse("1e2147483646".to_string()).unwrap();
        let one_e_neg_hundred = Float::parse("1e-100".to_string()).unwrap();

        let err = (near_max_exp / one_e_neg_hundred).unwrap_err();
        assert!(matches!(
            err,
            FloatError::DecimalFloat(DecimalFloatErrors::ExponentOverflow(_))
        ));
    }

    #[test]
    fn test_mul_exponent_underflow_error() {
        let near_min_exp = Float::parse("1e-2147483646".to_string()).unwrap();
        let one_e_neg_three = Float::parse("1e-3".to_string()).unwrap();

        let err = (near_min_exp * one_e_neg_three).unwrap_err();
        assert!(matches!(
            err,
            FloatError::DecimalFloat(DecimalFloatErrors::ExponentOverflow(_))
        ));
    }

    #[test]
    fn test_from_fixed_decimal() {
        let cases = vec![
            (U256::from(0u128), 0u8, "0"),
            (U256::from(0u128), 18u8, "0"),
            (U256::from(1u128), 18u8, "1e-18"),
            (U256::from(123456789u128), 0u8, "123456789"),
            (U256::from(123456789u128), 2u8, "123456789e-2"),
            (U256::from(1000000000000000000u128), 18u8, "1"),
        ];

        for (amount, decimals, expected) in cases {
            let float = Float::from_fixed_decimal(amount, decimals).expect("should convert");
            let expected = Float::parse(expected.to_string()).unwrap();
            assert!(float.eq(expected).unwrap());
        }
    }

    #[test]
    fn test_from_fixed_decimal_err() {
        let err = Float::from_fixed_decimal(U256::MAX, 1).unwrap_err();
        assert!(matches!(
            err,
            FloatError::DecimalFloat(DecimalFloatErrors::LossyConversionToFloat(_))
        ));
    }

    #[test]
    fn test_to_fixed_decimal() {
        let cases = vec![
            ("0", 0u8, 0u128),
            ("0", 18u8, 0u128),
            ("1e-18", 18u8, 1u128),
            ("123456789", 0u8, 123456789u128),
            ("123456789e-2", 2u8, 123456789u128),
            ("1", 18u8, 1000000000000000000u128),
        ];

        for (input, decimals, expected) in cases {
            let float = Float::parse(input.to_string()).unwrap();
            let fixed = float.to_fixed_decimal(decimals).unwrap();
            assert_eq!(fixed, U256::from(expected));
        }
    }

    #[test]
    fn test_frac_and_floor_integers() {
        let int_float = Float::parse("12345".to_string()).unwrap();
        let floor = int_float.floor().unwrap();
        let frac = int_float.frac().unwrap();
        let zero = Float::parse("0".to_string()).unwrap();

        assert!(int_float.eq(floor).unwrap());
        assert!(frac.eq(zero).unwrap());

        let int_float = Float::parse("-98765".to_string()).unwrap();
        let floor = int_float.floor().unwrap();
        let frac = int_float.frac().unwrap();
        let zero = Float::parse("0".to_string()).unwrap();

        assert!(int_float.eq(floor).unwrap());
        assert!(frac.eq(zero).unwrap());

        let recombined = (floor + frac).unwrap();
        assert!(int_float.eq(recombined).unwrap());
    }

    #[test]
    fn test_frac_and_floor_floats() {
        let float = Float::parse("12345.6789".to_string()).unwrap();
        let floor = float.floor().unwrap();
        let frac = float.frac().unwrap();

        let expected_floor = Float::parse("12345".to_string()).unwrap();
        let expected_frac = Float::parse("0.6789".to_string()).unwrap();

        assert!(floor.eq(expected_floor).unwrap());
        assert!(frac.eq(expected_frac).unwrap());
    }

    proptest! {
        #[test]
        fn test_from_to_fixed_decimal_valid_range(coeff in any::<I224>(), decimals in 0u8..=66u8) {
            prop_assume!(coeff >= I224::ZERO);

            let exponent = -(decimals as i32);
            let value = U256::from(coeff);

            let float = Float::from_fixed_decimal(value, decimals).unwrap();
            let expected = Float::pack_lossless(coeff, exponent).unwrap();
            prop_assert!(float.eq(expected).unwrap());

            let fixed = float.to_fixed_decimal(decimals).unwrap();
            assert_eq!(fixed, value);
        }
    }

    proptest! {
        #[test]
        fn test_frac_floor_properties(float in arb_float()) {
            let floor = float.floor().unwrap();
            let frac = float.frac().unwrap();

            let zero = Float::parse("0".to_string()).unwrap();

            prop_assert!(
                floor.frac().unwrap().eq(zero).unwrap(),
                "floor.frac() is not zero: {}",
                floor.show_unpacked().unwrap()
            );

            prop_assert!(
                frac.floor().unwrap().eq(zero).unwrap(),
                "frac.floor() is not zero: {}",
                frac.show_unpacked().unwrap()
            );

            let recombined = (floor + frac).unwrap();
            prop_assert!(
                float.eq(recombined).unwrap(),
                "original: {}, floor: {}, frac: {}, recombined: {}",
                float.show_unpacked().unwrap(),
                floor.show_unpacked().unwrap(),
                frac.show_unpacked().unwrap(),
                recombined.show_unpacked().unwrap()
            );

            let one = Float::parse("1".to_string()).unwrap();
            let neg_one = one.neg().unwrap();
            prop_assert!(
                frac.lt(one).unwrap(),
                "frac not < 1: {}",
                frac.show_unpacked().unwrap()
            );
            prop_assert!(
                frac.gt(neg_one).unwrap(),
                "frac not > -1: {}",
                frac.show_unpacked().unwrap()
            );
        }
    }

    #[test]
    fn test_min_max_manual() {
        let negone = Float::parse("-1".to_string()).unwrap();
        let zero = Float::parse("0".to_string()).unwrap();
        let three = Float::parse("3".to_string()).unwrap();
        let seven = Float::parse("7".to_string()).unwrap();

        // --- min ---
        assert!(negone.eq(negone.min(zero).unwrap()).unwrap());
        assert!(negone.eq(negone.min(three).unwrap()).unwrap());
        assert!(zero.eq(zero.min(three).unwrap()).unwrap());
        // min with identical arguments should return that argument
        assert!(seven.eq(seven.min(seven).unwrap()).unwrap());

        // --- max ---
        assert!(zero.eq(negone.max(zero).unwrap()).unwrap());
        assert!(three.eq(negone.max(three).unwrap()).unwrap());
        assert!(three.eq(zero.max(three).unwrap()).unwrap());
        // max with identical arguments should return that argument
        assert!(seven.eq(seven.max(seven).unwrap()).unwrap());
    }

    #[test]
    fn test_is_zero_manual() {
        let zero = Float::parse("0".to_string()).unwrap();
        assert!(zero.is_zero().unwrap());

        // Alternative zero representations that should also be considered zero.
        let neg_zero = Float::parse("-0".to_string()).unwrap();
        assert!(neg_zero.is_zero().unwrap());
        let zero_point = Float::parse("0.0".to_string()).unwrap();
        assert!(zero_point.is_zero().unwrap());

        let one = Float::parse("1".to_string()).unwrap();
        assert!(!one.is_zero().unwrap());
    }

    proptest! {
        #[test]
        fn test_min_max_properties(a in reasonable_float(), b in reasonable_float()) {
            let min = a.min(b).unwrap();
            let max = a.max(b).unwrap();

            prop_assert!(
                !min.gt(a).unwrap(),
                "min > a: min={}, a={}",
                min.show_unpacked().unwrap(),
                a.show_unpacked().unwrap()
            );
            prop_assert!(
                !min.gt(b).unwrap(),
                "min > b: min={}, b={}",
                min.show_unpacked().unwrap(),
                b.show_unpacked().unwrap()
            );

            prop_assert!(
                !max.lt(a).unwrap(),
                "max < a: max={}, a={}",
                max.show_unpacked().unwrap(),
                a.show_unpacked().unwrap()
            );
            prop_assert!(
                !max.lt(b).unwrap(),
                "max < b: max={}, b={}",
                max.show_unpacked().unwrap(),
                b.show_unpacked().unwrap()
            );

            let min_is_a = min.eq(a).unwrap();
            let min_is_b = min.eq(b).unwrap();
            prop_assert!(
                min_is_a || min_is_b,
                "min is not equal to either operand: a={}, b={}, min={}",
                a.show_unpacked().unwrap(),
                b.show_unpacked().unwrap(),
                min.show_unpacked().unwrap()
            );

            let max_is_a = max.eq(a).unwrap();
            let max_is_b = max.eq(b).unwrap();
            prop_assert!(
                max_is_a || max_is_b,
                "max is not equal to either operand: a={}, b={}, max={}",
                a.show_unpacked().unwrap(),
                b.show_unpacked().unwrap(),
                max.show_unpacked().unwrap()
            );

            prop_assert!(
                !min.gt(max).unwrap(),
                "min > max: min={}, max={}",
                min.show_unpacked().unwrap(),
                max.show_unpacked().unwrap()
            );
        }
    }

    #[test]
    fn test_lte_gte() {
        let negone = Float::parse("-1".to_string()).unwrap();
        let zero = Float::parse("0".to_string()).unwrap();
        let three = Float::parse("3".to_string()).unwrap();

        assert!(negone.lte(zero).unwrap());
        assert!(zero.lte(three).unwrap());
        assert!(negone.lte(three).unwrap());

        assert!(zero.gte(negone).unwrap());
        assert!(three.gte(zero).unwrap());
        assert!(three.gte(negone).unwrap());
    }

    proptest! {
        #[test]
        fn test_lte_gte_fuzz(a in reasonable_float()) {
            let b = a;
            let one = Float::parse("1".to_string()).unwrap();

            let a = (a - one).unwrap();
            let lte = a.lte(b).unwrap();
            prop_assert!(lte); // lt

            let a = (a + one).unwrap();
            let gte = a.gte(b).unwrap();
            let lte = a.lte(b).unwrap();
            prop_assert!(gte); // eq
            prop_assert!(lte); // eq

            let a = (a + one).unwrap();
            let gte = a.gte(b).unwrap();
            prop_assert!(gte); // gt
        }
    }

    #[test]
    fn test_from_fixed_decimal_lossy() {
        let cases = vec![
            (U256::from(0u128), 0u8, "0"),
            (U256::from(0u128), 18u8, "0"),
            (U256::from(1u128), 18u8, "1e-18"),
            (U256::from(123456789u128), 0u8, "123456789"),
            (U256::from(123456789u128), 2u8, "123456789e-2"),
            (U256::from(1000000000000000000u128), 18u8, "1"),
        ];

        for (amount, decimals, expected) in cases {
            let float = Float::from_fixed_decimal_lossy(amount, decimals).expect("should convert");
            let expected = Float::parse(expected.to_string()).unwrap();
            assert!(float.eq(expected).unwrap());
        }
    }

    #[test]
    fn test_to_fixed_decimal_lossy() {
        let cases = vec![
            (U256::from(0), 0u8, 0u128),
            (U256::from(0), 18u8, 0u128),
            (U256::from(1), 18u8, 0u128),
            (U256::from(123456789), 0u8, 12345678u128),
            (U256::from(123456789), 2u8, 12345678u128),
        ];

        for (input, decimals, expected) in cases {
            let float = Float::from_fixed_decimal(input, decimals + 1).unwrap();
            let fixed = float.to_fixed_decimal_lossy(decimals).unwrap();
            assert_eq!(fixed, U256::from(expected));
        }
    }

    proptest! {
        #[test]
        fn test_from_to_fixed_decimal_lossy_valid_range(coeff in any::<I224>(), decimals in 0u8..=66u8) {
            prop_assume!(coeff >= I224::ZERO);

            let exponent = -(decimals as i32 + 1);
            let value = U256::from(coeff);

            let float = Float::from_fixed_decimal_lossy(value, decimals + 1).unwrap();
            let expected = Float::pack_lossless(coeff, exponent).unwrap();
            prop_assert!(float.eq(expected).unwrap());

            let fixed = float.to_fixed_decimal_lossy(decimals).unwrap();
            assert_eq!(fixed, value / U256::from(10));
        }
    }

    proptest! {
        #[test]
        fn test_constants_relationships(float in reasonable_float()) {
            let max_pos = Float::max_positive_value().unwrap();
            let min_pos = Float::min_positive_value().unwrap();
            let max_neg = Float::max_negative_value().unwrap();
            let min_neg = Float::min_negative_value().unwrap();
            let zero = Float::parse("0".to_string()).unwrap();

            // Test that constants are the extremes
            // Any reasonable positive float should be <= max_positive and >= min_positive
            if float.gt(zero).unwrap() {
                prop_assert!(float.lte(max_pos).unwrap());
                prop_assert!(float.gte(min_pos).unwrap());
            }

            // Any reasonable negative float should be <= max_negative and >= min_negative
            // (max_negative is closest to zero, min_negative is furthest from zero)
            if float.lt(zero).unwrap() {
                prop_assert!(float.lte(max_neg).unwrap());
                prop_assert!(float.gte(min_neg).unwrap());
            }

            // Constants should be consistent regardless of arbitrary float
            prop_assert!(max_pos.gt(zero).unwrap());
            prop_assert!(min_pos.gt(zero).unwrap());
            prop_assert!(max_neg.lt(zero).unwrap());
            prop_assert!(min_neg.lt(zero).unwrap());

            // Verify constants maintain their ordering
            prop_assert!(min_pos.lt(max_pos).unwrap());
            prop_assert!(min_neg.lt(max_neg).unwrap());
            prop_assert!(max_neg.lt(zero).unwrap());
            prop_assert!(min_pos.gt(zero).unwrap());
        }
    }

    proptest! {
        #[test]
        fn test_constants_edge_cases(float in arb_float()) {
            let max_pos = Float::max_positive_value().unwrap();
            let min_pos = Float::min_positive_value().unwrap();
            let max_neg = Float::max_negative_value().unwrap();
            let min_neg = Float::min_negative_value().unwrap();

            // Constants should always be distinct
            prop_assert!(!max_pos.eq(min_pos).unwrap());
            prop_assert!(!max_neg.eq(min_neg).unwrap());
            prop_assert!(!max_pos.eq(max_neg).unwrap());
            prop_assert!(!min_pos.eq(min_neg).unwrap());

            // Test that constants are at the boundaries
            // (Note: We can't test arithmetic operations that would overflow/underflow
            // since those would fail, but we can test comparisons)

            // No arbitrary float should be greater than max_pos or less than min_neg
            if !float.eq(max_pos).unwrap() {
                prop_assert!(!float.gt(max_pos).unwrap());
            }
            if !float.eq(min_neg).unwrap() {
                prop_assert!(!float.lt(min_neg).unwrap());
            }
        }
    }
}<|MERGE_RESOLUTION|>--- conflicted
+++ resolved
@@ -335,7 +335,6 @@
         Ok(Float(bytes))
     }
 
-<<<<<<< HEAD
     /// Returns the maximum positive value that can be represented as a `Float`.
     ///
     /// # Returns
@@ -466,13 +465,7 @@
         })
     }
 
-    /// Formats the float as a decimal string.
-    ///
-    /// NOTE: Uses 18 decimal places and fails if the float has more than
-    /// that number of decimals.
-=======
     /// Formats the float as a decimal string with a default significant figures limit of 18.
->>>>>>> 9e87b24d
     ///
     /// # Returns
     ///
