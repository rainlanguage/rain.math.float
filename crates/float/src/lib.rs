#[cfg(test)]
use alloy::primitives::aliases::I224;
use alloy::primitives::{Address, Bytes, FixedBytes};
use alloy::sol_types::{SolError, SolInterface};
use alloy::{sol, sol_types::SolCall};
use revm::context::result::{EVMError, ExecutionResult, HaltReason, Output, SuccessReason};
use revm::context::{BlockEnv, CfgEnv, Evm, TxEnv};
use revm::database::InMemoryDB;
use revm::handler::EthPrecompiles;
use revm::handler::instructions::EthInstructions;
use revm::interpreter::interpreter::EthInterpreter;
use revm::primitives::{address, fixed_bytes};
use revm::{Context, MainBuilder, MainContext, SystemCallEvm};
use std::cell::RefCell;
use std::ops::{Add, Div, Mul, Sub};
use std::thread::AccessError;
use thiserror::Error;

sol!(
    #![sol(all_derives)]
    DecimalFloat,
    "../../out/DecimalFloat.sol/DecimalFloat.json"
);

type EvmContext = Context<BlockEnv, TxEnv, CfgEnv, InMemoryDB>;
type LocalEvm = Evm<EvmContext, (), EthInstructions<EthInterpreter, EvmContext>, EthPrecompiles>;

thread_local! {
    static LOCAL_EVM: RefCell<LocalEvm> = {
        let mut db = InMemoryDB::default();
        let bytecode = revm::state::Bytecode::new_legacy(DecimalFloat::DEPLOYED_BYTECODE.clone());
        let account_info = revm::state::AccountInfo::default().with_code(bytecode);
        db.insert_account_info(FLOAT_ADDRESS, account_info);

        let evm = Context::mainnet().with_db(db).build_mainnet();
        RefCell::new(evm)
    };
}

use DecimalFloat::DecimalFloatErrors;

/// Fixed address where the DecimalFloat contract is deployed in the in-memory EVM.
/// This arbitrary address is used consistently across all Calculator instances.
const FLOAT_ADDRESS: Address = address!("00000000000000000000000000000000000f10a2");

#[derive(Debug, Error)]
pub enum FloatError {
    #[error("EVM error: {0}")]
    Evm(#[from] EVMError<std::convert::Infallible>),
    #[error("Float execution reverted with output: {0}")]
    Revert(Bytes),
    #[error("Float execution halted with reason: {0:?}")]
    Halt(HaltReason),
    #[error("Execution ended for non-return reason. Reason: {0:?}. Output: {1:?}")]
    UnexpectedSuccess(SuccessReason, Output),
    #[error(transparent)]
    AlloySolTypes(#[from] alloy::sol_types::Error),
    #[error("Decimal Float error: {0:?}")]
    DecimalFloat(DecimalFloatErrors),
    #[error("Decimal Float error selector: {0:?}")]
    DecimalFloatSelector(Result<DecimalFloatErrorSelector, FixedBytes<4>>),
    #[error(transparent)]
    Access(#[from] AccessError),
}

#[derive(Debug)]
pub enum DecimalFloatErrorSelector {
    CoefficientOverflow,
    ExponentOverflow,
    Log10Negative,
    Log10Zero,
    LossyConversionFromFloat,
    NegativeFixedDecimalConversion,
    WithTargetExponentOverflow,
}

impl TryFrom<FixedBytes<4>> for DecimalFloatErrorSelector {
    type Error = FixedBytes<4>;

    fn try_from(error_selector: FixedBytes<4>) -> Result<Self, Self::Error> {
        let FixedBytes(bytes) = error_selector;
        match bytes {
            <DecimalFloat::CoefficientOverflow as SolError>::SELECTOR => {
                Ok(Self::CoefficientOverflow)
            }
            <DecimalFloat::ExponentOverflow as SolError>::SELECTOR => Ok(Self::ExponentOverflow),
            <DecimalFloat::Log10Negative as SolError>::SELECTOR => Ok(Self::Log10Negative),
            <DecimalFloat::Log10Zero as SolError>::SELECTOR => Ok(Self::Log10Zero),
            <DecimalFloat::LossyConversionFromFloat as SolError>::SELECTOR => {
                Ok(Self::LossyConversionFromFloat)
            }
            <DecimalFloat::NegativeFixedDecimalConversion as SolError>::SELECTOR => {
                Ok(Self::NegativeFixedDecimalConversion)
            }
            <DecimalFloat::WithTargetExponentOverflow as SolError>::SELECTOR => {
                Ok(Self::WithTargetExponentOverflow)
            }
            _ => Err(error_selector),
        }
    }
}

fn execute_call<F, T>(calldata: Bytes, process_output: F) -> Result<T, FloatError>
where
    F: FnOnce(Bytes) -> Result<T, FloatError>,
{
    let result = LOCAL_EVM.try_with(|evm| {
        let evm = &mut *evm.borrow_mut();
        let result_and_state = evm.transact_system_call_finalize(FLOAT_ADDRESS, calldata)?;

        Ok::<_, FloatError>(result_and_state.result)
    })??;

    match result {
        ExecutionResult::Success {
            reason: SuccessReason::Return,
            output: Output::Call(output),
            ..
        } => process_output(output),
        ExecutionResult::Success { reason, output, .. } => {
            Err(FloatError::UnexpectedSuccess(reason, output))
        }
        ExecutionResult::Revert { output, .. } => {
            if let Ok(error) = DecimalFloat::DecimalFloatErrors::abi_decode(output.as_ref()) {
                return Err(FloatError::DecimalFloat(error));
            }

            Err(FloatError::Revert(output))
        }
        ExecutionResult::Halt { reason, .. } => Err(FloatError::Halt(reason)),
    }
}

#[derive(Debug, Copy, Clone, PartialEq)]
pub struct Float(FixedBytes<32>);

impl Float {
    #[cfg(test)]
    fn pack_lossless(coefficient: I224, exponent: i32) -> Result<Self, FloatError> {
        let calldata = DecimalFloat::packLosslessCall {
            coefficient,
            exponent,
        }
        .abi_encode();

        execute_call(Bytes::from(calldata), |output| {
            let decoded = DecimalFloat::packLosslessCall::abi_decode_returns(output.as_ref())?;
            Ok(Float(decoded))
        })
    }

    #[cfg(test)]
    fn unpack(self) -> Result<(I224, i32), FloatError> {
        let Float(float) = self;
        let calldata = DecimalFloat::unpackCall { float }.abi_encode();

        execute_call(Bytes::from(calldata), |output| {
            let DecimalFloat::unpackReturn {
                _0: coefficient,
                _1: exponent,
            } = DecimalFloat::unpackCall::abi_decode_returns(output.as_ref())?;

            Ok((coefficient, exponent))
        })
    }

    #[cfg(test)]
    fn show_unpacked(self) -> Result<String, FloatError> {
        let (coefficient, exponent) = self.unpack()?;
        Ok(format!("{coefficient}e{exponent}"))
    }

    pub fn parse(str: String) -> Result<Self, FloatError> {
        let calldata = DecimalFloat::parseCall { str }.abi_encode();

        execute_call(Bytes::from(calldata), |output| {
            let DecimalFloat::parseReturn {
                _0: error_selector,
                _1: parsed_float,
            } = DecimalFloat::parseCall::abi_decode_returns(output.as_ref())?;

            if error_selector != fixed_bytes!("00000000") {
                let selector = DecimalFloatErrorSelector::try_from(error_selector);
                return Err(FloatError::DecimalFloatSelector(selector));
            }

            Ok(Float(parsed_float))
        })
    }

    // NOTE: LibFormatDecimalFloat.toDecimalString currently uses 18 decimal places
    pub fn format(self) -> Result<String, FloatError> {
        let Float(a) = self;
        let calldata = DecimalFloat::formatCall { a }.abi_encode();

        execute_call(Bytes::from(calldata), |output| {
            let decoded = DecimalFloat::formatCall::abi_decode_returns(output.as_ref())?;
            Ok(decoded)
        })
    }

    pub fn lt(self, b: Self) -> Result<bool, FloatError> {
        let Float(a) = self;
        let Float(b) = b;
        let calldata = DecimalFloat::ltCall { a, b }.abi_encode();

        execute_call(Bytes::from(calldata), |output| {
            let decoded = DecimalFloat::ltCall::abi_decode_returns(output.as_ref())?;
            Ok(decoded)
        })
    }

    pub fn eq(self, b: Self) -> Result<bool, FloatError> {
        let Float(a) = self;
        let Float(b) = b;
        let calldata = DecimalFloat::eqCall { a, b }.abi_encode();

        execute_call(Bytes::from(calldata), |output| {
            let decoded = DecimalFloat::eqCall::abi_decode_returns(output.as_ref())?;
            Ok(decoded)
        })
    }

    pub fn gt(self, b: Self) -> Result<bool, FloatError> {
        let Float(a) = self;
        let Float(b) = b;
        let calldata = DecimalFloat::gtCall { a, b }.abi_encode();

        execute_call(Bytes::from(calldata), |output| {
            let decoded = DecimalFloat::gtCall::abi_decode_returns(output.as_ref())?;
            Ok(decoded)
        })
    }

    pub fn abs(self) -> Result<Float, FloatError> {
        let Float(a) = self;
        let calldata = DecimalFloat::absCall { a }.abi_encode();

        execute_call(Bytes::from(calldata), |output| {
            let decoded = DecimalFloat::absCall::abi_decode_returns(output.as_ref())?;
            Ok(Float(decoded))
        })
    }
}

impl Add for Float {
    type Output = Result<Self, FloatError>;

    fn add(self, b: Self) -> Self::Output {
        let Float(a) = self;
        let Float(b) = b;
        let calldata = DecimalFloat::addCall { a, b }.abi_encode();

        execute_call(Bytes::from(calldata), |output| {
            let decoded = DecimalFloat::addCall::abi_decode_returns(output.as_ref())?;
            Ok(Float(decoded))
        })
    }
}

impl Sub for Float {
    type Output = Result<Self, FloatError>;

    fn sub(self, b: Self) -> Self::Output {
        let Float(a) = self;
        let Float(b) = b;
        let calldata = DecimalFloat::subCall { a, b }.abi_encode();

        execute_call(Bytes::from(calldata), |output| {
            let decoded = DecimalFloat::subCall::abi_decode_returns(output.as_ref())?;
            Ok(Float(decoded))
        })
    }
}

impl Mul for Float {
    type Output = Result<Self, FloatError>;

    fn mul(self, b: Self) -> Self::Output {
        let Float(a) = self;
        let Float(b) = b;
        let calldata = DecimalFloat::mulCall { a, b }.abi_encode();

        execute_call(Bytes::from(calldata), |output| {
            let decoded = DecimalFloat::mulCall::abi_decode_returns(output.as_ref())?;
            Ok(Float(decoded))
        })
    }
}

impl Div for Float {
    type Output = Result<Self, FloatError>;

    fn div(self, b: Self) -> Self::Output {
        let Float(a) = self;
        let Float(b) = b;
        let calldata = DecimalFloat::divCall { a, b }.abi_encode();

        execute_call(Bytes::from(calldata), |output| {
            let decoded = DecimalFloat::divCall::abi_decode_returns(output.as_ref())?;
            Ok(Float(decoded))
        })
    }
}

#[cfg(test)]
mod tests {
    use super::*;
    use core::str::FromStr;
    use proptest::prelude::*;

    prop_compose! {
        fn arb_float()(
            coefficient in any::<I224>(),
            exponent in any::<i32>(),
        ) -> Float {
            Float::pack_lossless(coefficient, exponent).unwrap()
        }
    }

    prop_compose! {
        fn reasonable_float()(
            int_part in -10i128.pow(18)..10i128.pow(18),
            decimal_part in 0u128..10u128.pow(18u32)
        ) -> Float {
            let num_str = if decimal_part == 0 {
                format!("{int_part}")
            } else {
                format!("{int_part}.{decimal_part}")
            };

            Float::parse(num_str).unwrap()
        }
    }

    #[test]
    fn test_parse_and_format() {
        let float = Float::parse("1.1341234234625468391".to_string()).unwrap();
        let err = float.format().unwrap_err();

        assert!(matches!(
            err,
            FloatError::DecimalFloat(DecimalFloatErrors::LossyConversionFromFloat(_))
        ));
    }

    #[test]
    fn test_parse_empty_string_error() {
        let err = Float::parse("".to_string()).unwrap_err();
        // We don't know the exact selector here, just ensure the error path is hit.
        assert!(matches!(err, FloatError::DecimalFloatSelector(_)));
    }

    #[test]
    fn test_parse_exponent_overflow_error() {
        // Extremely large exponent expected to overflow (exponent >> i32::MAX).
        let err = Float::parse("1e3000000000".to_string()).unwrap_err();
        assert!(matches!(
            err,
            FloatError::DecimalFloat(DecimalFloatErrors::ExponentOverflow(_))
        ));
    }

    #[test]
    fn test_parse_edge_cases() {
        let err = Float::parse("1.2.3".to_string()).unwrap_err();
        assert!(matches!(
            err,
            FloatError::DecimalFloatSelector(Err(selector))
            if selector == fixed_bytes!("ad384e87")
        ));

        let err = Float::parse("abc".to_string()).unwrap_err();
        assert!(matches!(
            err,
            FloatError::DecimalFloatSelector(Err(selector))
            if selector == fixed_bytes!("34bd2069")
        ));
    }

    proptest! {
        #[test]
        fn test_parse_format(float in reasonable_float()) {
            let formatted = float.format().unwrap();
            let parsed = Float::parse(formatted.clone()).unwrap();
            prop_assert_eq!(float.0, parsed.0);
        }
    }

    #[test]
    fn test_add_exponent_overflow_error() {
        let max_coeff_str = "13479973333575319897333507543509815336818572211270286240551805124607";
        let large_coeff_i224 = I224::from_str(max_coeff_str).unwrap();
        let exponent_max = i32::MAX;

        let a = Float::pack_lossless(large_coeff_i224, exponent_max).unwrap();

        let err = (a + a).unwrap_err();

        assert!(matches!(
            err,
            FloatError::DecimalFloat(DecimalFloatErrors::ExponentOverflow(_))
        ));
    }

    #[test]
    fn test_sub_exponent_overflow_error() {
        let max_coeff_str = "13479973333575319897333507543509815336818572211270286240551805124607";
        let large_coeff_i224 = I224::from_str(max_coeff_str).unwrap();
        let exponent_max = i32::MAX;

        let a = Float::pack_lossless(large_coeff_i224, exponent_max).unwrap();
        let b = Float::pack_lossless(-large_coeff_i224, exponent_max).unwrap();

        let err = (b - a).unwrap_err();

        assert!(matches!(
            err,
            FloatError::DecimalFloat(DecimalFloatErrors::ExponentOverflow(_))
        ));
    }

    proptest! {
        #[test]
        fn test_add(a in reasonable_float(), b in reasonable_float()) {
            (a + b).unwrap();
        }
    }

    proptest! {
        #[test]
        fn test_sub(a in reasonable_float(), b in reasonable_float()) {
            (a - b).unwrap();
        }
    }

    proptest! {
        #[test]
        fn test_add_sub(a in reasonable_float(), b in reasonable_float()) {
            let sum = (a + b).unwrap();
            let diff = (sum - b).unwrap();
            prop_assert_eq!(
                a.format().unwrap(),
                diff.format().unwrap(),
                "a: {}, b: {}",
                a.format().unwrap(),
                b.format().unwrap(),
            );
        }
    }

    #[test]
    fn test_lt_eq_gt() {
        let negone = Float::parse("-1".to_string()).unwrap();
        let zero = Float::parse("0".to_string()).unwrap();
        let three = Float::parse("3".to_string()).unwrap();

        assert!(negone.lt(zero).unwrap());
        assert!(!negone.eq(zero).unwrap());
        assert!(!negone.gt(zero).unwrap());

        assert!(!three.lt(zero).unwrap());
        assert!(!three.eq(zero).unwrap());
        assert!(three.gt(zero).unwrap());

        assert!(zero.lt(three).unwrap());
        assert!(!zero.eq(three).unwrap());
        assert!(!zero.gt(three).unwrap());
    }

    proptest! {
        #[test]
        fn test_lt_eq_gt_with_add(a in reasonable_float()) {
            let b = a;
            let eq = a.eq(b).unwrap();
            prop_assert!(eq);

            let one = Float::parse("1".to_string()).unwrap();

            let a = (a - one).unwrap();
            let lt = a.lt(b).unwrap();
            prop_assert!(lt);

            let a = (a + one).unwrap();
            let eq = a.eq(b).unwrap();
            prop_assert!(eq);

            let a = (a + one).unwrap();
            let gt = a.gt(b).unwrap();
            prop_assert!(gt);
        }

        #[test]
        fn test_exactly_one_lt_eq_gt(a in arb_float(), b in arb_float()) {
            let eq = a.eq(b).unwrap();
            let lt = a.lt(b).unwrap();
            let gt = a.gt(b).unwrap();

            let a_str = a.show_unpacked().unwrap();
            let b_str = b.show_unpacked().unwrap();

            prop_assert!(lt || eq || gt, "a: {a_str}, b: {b_str}");
            prop_assert!(!(lt && eq), "both less than and equal: a: {a_str}, b: {b_str}");
            prop_assert!(!(eq && gt), "both equal and greater than: a: {a_str}, b: {b_str}");
            prop_assert!(!(lt && gt), "both less than and greater than: a: {a_str}, b: {b_str}");
        }
    }

<<<<<<< HEAD
    #[test]
    fn test_abs() {
        let float = Float::parse("-3613.1324123".to_string()).unwrap();
        let abs = float.abs().unwrap();
        let formatted = abs.format().unwrap();
        assert_eq!(formatted, "3613.1324123");

        let float = Float::parse("3613.1324123".to_string()).unwrap();
        let abs = float.abs().unwrap();
        let formatted = abs.format().unwrap();
        assert_eq!(formatted, "3613.1324123");

        let float = Float::parse("0".to_string()).unwrap();
        let abs = float.abs().unwrap();
        let formatted = abs.format().unwrap();
        assert_eq!(formatted, "0");
=======
    proptest! {
        #[test]
        fn test_mul(a in reasonable_float(), b in reasonable_float()) {
            (a * b).unwrap();
        }
>>>>>>> 64d2ac3a
    }

    proptest! {
        #[test]
<<<<<<< HEAD
        fn test_abs_no_minus_sign(float in reasonable_float()) {
            let abs = float.abs().unwrap();
            let formatted = abs.format().unwrap();
            prop_assert!(!formatted.starts_with("-"));
        }

        #[test]
        fn test_abs_abs(float in arb_float()) {
            let abs = float.abs().unwrap();
            let abs_abs = abs.abs().unwrap();
            prop_assert!(abs.eq(abs_abs).unwrap());
        }
    }
=======
        fn test_div(a in reasonable_float(), b in reasonable_float()) {
            let zero = Float::parse("0".to_string()).unwrap();
            prop_assume!(!b.eq(zero).unwrap());

            (a / b).unwrap();
        }
    }

    prop_compose! {
        fn small_int_float()(int_part in -1_000_000_000_000i128..1_000_000_000_000i128) -> Float {
            Float::parse(int_part.to_string()).unwrap()
        }
    }

    proptest! {
        #[test]
        fn test_mul_div_int(a in small_int_float(), b in small_int_float()) {
            let zero = Float::parse("0".to_string()).unwrap();
            prop_assume!(!b.eq(zero).unwrap());

            let product = (a * b).unwrap();
            let quotient = (product / b).unwrap();

            prop_assert!(
                a.eq(quotient).unwrap(),
                "a: {}, quotient: {}, b: {}",
                a.show_unpacked().unwrap(),
                quotient.show_unpacked().unwrap(),
                b.show_unpacked().unwrap()
            );
        }
    }

    #[test]
    fn test_mul_div_manual() {
        let two = Float::parse("2".to_string()).unwrap();
        let three = Float::parse("3".to_string()).unwrap();
        let six = Float::parse("6".to_string()).unwrap();

        assert!(two.eq((six / three).unwrap()).unwrap());
        assert!(six.eq((two * three).unwrap()).unwrap());
    }

    #[test]
    fn test_divide_by_zero_error() {
        let one = Float::parse("1".to_string()).unwrap();
        let zero = Float::parse("0".to_string()).unwrap();
        let err = (one / zero).unwrap_err();

        assert!(matches!(err, FloatError::Revert(_)));
    }

    #[test]
    fn test_mul_exponent_overflow_error() {
        let near_max_exp = Float::parse("1e2147483646".to_string()).unwrap();
        let one_e_two = Float::parse("1e2".to_string()).unwrap();

        let err = (near_max_exp * one_e_two).unwrap_err();
        assert!(matches!(
            err,
            FloatError::DecimalFloat(DecimalFloatErrors::ExponentOverflow(_))
        ));
    }

    #[test]
    fn test_div_exponent_overflow_error() {
        let near_max_exp = Float::parse("1e2147483646".to_string()).unwrap();
        let one_e_neg_hundred = Float::parse("1e-100".to_string()).unwrap();

        let err = (near_max_exp / one_e_neg_hundred).unwrap_err();
        assert!(matches!(
            err,
            FloatError::DecimalFloat(DecimalFloatErrors::ExponentOverflow(_))
        ));
    }

    #[test]
    fn test_mul_exponent_underflow_error() {
        let near_min_exp = Float::parse("1e-2147483646".to_string()).unwrap();
        let one_e_neg_three = Float::parse("1e-3".to_string()).unwrap();

        let err = (near_min_exp * one_e_neg_three).unwrap_err();
        assert!(matches!(
            err,
            FloatError::DecimalFloat(DecimalFloatErrors::ExponentOverflow(_))
        ));
    }
>>>>>>> 64d2ac3a
}<|MERGE_RESOLUTION|>--- conflicted
+++ resolved
@@ -506,7 +506,6 @@
         }
     }
 
-<<<<<<< HEAD
     #[test]
     fn test_abs() {
         let float = Float::parse("-3613.1324123".to_string()).unwrap();
@@ -523,18 +522,17 @@
         let abs = float.abs().unwrap();
         let formatted = abs.format().unwrap();
         assert_eq!(formatted, "0");
-=======
+    }
+
     proptest! {
         #[test]
         fn test_mul(a in reasonable_float(), b in reasonable_float()) {
             (a * b).unwrap();
         }
->>>>>>> 64d2ac3a
-    }
-
-    proptest! {
-        #[test]
-<<<<<<< HEAD
+    }
+
+    proptest! {
+        #[test]
         fn test_abs_no_minus_sign(float in reasonable_float()) {
             let abs = float.abs().unwrap();
             let formatted = abs.format().unwrap();
@@ -548,7 +546,9 @@
             prop_assert!(abs.eq(abs_abs).unwrap());
         }
     }
-=======
+
+    proptest! {
+        #[test]
         fn test_div(a in reasonable_float(), b in reasonable_float()) {
             let zero = Float::parse("0".to_string()).unwrap();
             prop_assume!(!b.eq(zero).unwrap());
@@ -636,5 +636,4 @@
             FloatError::DecimalFloat(DecimalFloatErrors::ExponentOverflow(_))
         ));
     }
->>>>>>> 64d2ac3a
 }